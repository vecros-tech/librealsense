--- conflicted
+++ resolved
@@ -36,14 +36,6 @@
             cfg.enable_stream(RS2_STREAM_INFRARED, -1, 0, 0, RS2_FORMAT_RGB8, 30);
             cfgs.push_back(cfg);
 
-<<<<<<< HEAD
-            // Wait till a valid device is found
-            if (cfg.can_resolve(_pipe))
-            {
-                _pipe.start(cfg);
-            }
-            else
-=======
             // Use Infrared luminocity as a secondary video in case synthetic chroma is not supported
             cfg.disable_all_streams();
             cfg.enable_stream(RS2_STREAM_DEPTH, 0, 0, 0, RS2_FORMAT_Z16, 30);
@@ -51,7 +43,6 @@
             cfgs.push_back(cfg);
 
             for (auto& cfg : cfgs)
->>>>>>> e9118d15
             {
                 if (valid_config = cfg.can_resolve(_pipe))
                 {
@@ -486,14 +477,10 @@
                                         _pipe.start(cfg);
                                         success = true;
                                     }
-<<<<<<< HEAD
-                                    catch (...) {}
-=======
                                     catch (...)
                                     {
                                         std::this_thread::sleep_for(std::chrono::milliseconds(100));
                                     }
->>>>>>> e9118d15
                                 } while (!success);
 
                                 update_configuration();
