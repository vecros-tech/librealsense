// License: Apache 2.0. See LICENSE file in root directory.
// Copyright(c) 2019 Intel Corporation. All Rights Reserved.

#pragma once

#include <string>
#include <functional>
#include <vector>
#include <chrono>

#include "ux-window.h"
#include "../src/concurrency.h"

namespace rs2
{
    class notification_data
    {
    public:
        notification_data(std::string description,
                          rs2_log_severity severity,
                          rs2_notification_category category);

        rs2_notification_category get_category() const;
        std::string get_description() const;
        double get_timestamp() const;
        rs2_log_severity get_severity() const;
    private:
        std::string _description;
        double _timestamp;
        rs2_log_severity _severity;
        rs2_notification_category _category;
    };

    struct notification_model : public std::enable_shared_from_this<notification_model>
    {
        notification_model();
        notification_model(const notification_data& n);
        double get_age_in_ms(bool total = false) const;
        bool interacted() const;
        std::function<void()> draw(ux_window& win, int w, int y, 
            std::shared_ptr<notification_model>& selected, std::string& error_message);
        void draw_text(const char* msg, int x, int y, int h);
        virtual void set_color_scheme(float t) const;
        void unset_color_scheme() const;
        virtual int get_max_lifetime_ms() const;

        virtual int calc_height();
        virtual void draw_pre_effect(int x, int y) {}
        virtual void draw_content(ux_window& win, int x, int y, float t, std::string& error_message);
        virtual void draw_dismiss(ux_window& win, int x, int y);
        virtual void draw_expanded(ux_window& win, std::string& error_message) {}

        virtual void dismiss(bool snooze) { dismissed = true; snoozed = snooze; }

        std::string get_title();

        std::function<void()> custom_action;

        int count = 1;
        int height = 40;
        int index = 0;
        std::string message;
        double timestamp = 0.0;
        rs2_log_severity severity = RS2_LOG_SEVERITY_NONE;
        std::chrono::system_clock::time_point created_time;
        rs2_notification_category category;
        bool to_close = false; // true when user clicks on close notification

        int width = 320;
        int stack_offset = 4;
        int max_stack = 3;

        // Behaviour variables
        bool dismissed = false;
        bool expanded = false;
        bool visible = true;
        bool pinned = false;
        bool forced = false;
        bool snoozed = false;
        bool enable_dismiss = true;
        bool enable_expand = true;
        bool enable_click = false;

        float last_x, last_y;
        bool animating = false;
        std::chrono::system_clock::time_point last_moved;
        std::chrono::system_clock::time_point last_interacted;

        single_consumer_queue<std::function<void()>> dispatch_queue;
        void invoke(std::function<void()> action);
    };

    class device_model;

    using invoker = std::function<void(std::function<void()>)>;

    class process_manager : public std::enable_shared_from_this<process_manager>
    {
    public:
        process_manager(std::string name)
            : _process_name(name) {}

<<<<<<< HEAD
        void start(invoker invoke);
=======
        virtual ~process_manager() = default;

        void start(std::shared_ptr<notification_model> n);
>>>>>>> 2e684e79
        int get_progress() const { return _progress; }
        bool done() const { return _done; }
        bool started() const { return _started; }
        bool failed() const { return _failed; }
        const std::string& get_log() const { return _log; }
        void reset();

        void check_error(std::string& error) { if (_failed) error = _last_error; }

        void log(std::string line);
        void fail(std::string error);

    protected:
        virtual void process_flow(
            std::function<void()> cleanup,
            invoker invoke) = 0;

        std::string _log;
        bool _started = false;
        bool _done = false;
        bool _failed = false;
        int _progress = 0;

        std::mutex _log_lock;
        std::string _last_error;
        std::string _process_name;
    };

    struct progress_bar
    {
        void draw(ux_window& win, int w, int progress);

        float progress_speed = 5.f;
        std::chrono::system_clock::time_point last_progress_time;
        int last_progress = 0;
        float curr_progress_value = 0.f;
        float threshold_progress = 5.f;
    };

    struct process_notification_model : public notification_model
    {
        process_notification_model(std::shared_ptr<process_manager> manager)
            : update_manager(manager) {}

        void draw_progress_bar(ux_window& win, int w);

        void draw_pre_effect(int x, int y) override;

        std::shared_ptr<process_manager> update_manager = nullptr;
        int update_state = 0;
        progress_bar _progress_bar;
    };

    struct version_upgrade_model : public process_notification_model
    {
        version_upgrade_model(int version);

        void set_color_scheme(float t) const override;
        void draw_content(ux_window& win, int x, int y, float t, std::string& error_message) override;
        int calc_height() override;
        int get_max_lifetime_ms() const override { return 40000; }

        int _version;
        bool _first = true;
    };

    struct metadata_warning_model : public notification_model
    {
        metadata_warning_model();

        void set_color_scheme(float t) const override;
        void draw_content(ux_window& win, int x, int y, float t, std::string& error_message) override;
        int calc_height() override { return 130; }
        int get_max_lifetime_ms() const override { return 40000; }
    };


    struct notifications_model
    {
        std::shared_ptr<notification_model> add_notification(const notification_data& n);
        std::shared_ptr<notification_model> add_notification(const notification_data& n,
                              std::function<void()> custom_action, 
                              bool use_custom_action = true);
        void add_notification(std::shared_ptr<notification_model> model);
        void draw(ux_window& win, int w, int h, std::string& error_message);

        void foreach_log(std::function<void(const std::string& line)> action);
        void add_log(std::string line);

        void draw_snoozed_button();

        notifications_model() : last_snoozed(std::chrono::system_clock::now()) {}
        
    private:
        std::vector<std::shared_ptr<notification_model>> pending_notifications;
        std::vector<std::shared_ptr<notification_model>> snoozed_notifications;
        int index = 1;
        const int MAX_SIZE = 6;
        std::recursive_mutex m;
        bool new_log = false;

        single_consumer_queue<std::string> incoming_log_queue;
        std::deque<std::string> notification_logs;
        std::shared_ptr<notification_model> selected;
        std::chrono::system_clock::time_point last_snoozed;
    };

    inline ImVec4 saturate(const ImVec4& a, float f)
    {
        return{ f * a.x, f * a.y, f * a.z, a.w };
    }

    inline ImVec4 alpha(const ImVec4& v, float a)
    {
        return{ v.x, v.y, v.z, a };
    }

    class export_manager : public process_manager
    {
    public:
        export_manager(const std::string& fname, std::unique_ptr<rs2::filter> exporter, frame data)
            : process_manager("Export"), _fname(fname), _exporter(std::move(exporter)), _data(data) {}

        std::string get_filename() const { return _fname; }
        frame get_data() const { return _data; }


    private:
        void process_flow(std::function<void()> cleanup,
            invoker invoke) override;

        std::string _fname;
        std::unique_ptr<rs2::filter> _exporter;
        frame _data;
    };

    struct export_notification_model : public process_notification_model
    {
        enum states
        {
            STATE_INITIAL_PROMPT = 0,
            STATE_IN_PROGRESS = 1,
            STATE_COMPLETE = 2,
            STATE_FAILED = 3,
        };

        export_manager& get_manager() {
            return *std::dynamic_pointer_cast<export_manager>(update_manager);
        }

        export_notification_model(std::shared_ptr<export_manager> manager);

        void set_color_scheme(float t) const override;
        void draw_content(ux_window& win, int x, int y, float t, std::string& error_message) override;
        int calc_height() override;
    };
}<|MERGE_RESOLUTION|>--- conflicted
+++ resolved
@@ -100,13 +100,9 @@
         process_manager(std::string name)
             : _process_name(name) {}
 
-<<<<<<< HEAD
+        virtual ~process_manager() = default;
+
         void start(invoker invoke);
-=======
-        virtual ~process_manager() = default;
-
-        void start(std::shared_ptr<notification_model> n);
->>>>>>> 2e684e79
         int get_progress() const { return _progress; }
         bool done() const { return _done; }
         bool started() const { return _started; }
