#include "ux-window.h"

#include "model-views.h"

// We use STB image to load the splash-screen from memory
#define STB_IMAGE_IMPLEMENTATION
#include <stb_image.h>
// int-rs-splash.hpp contains the PNG image from res/int-rs-splash.png
#include "res/int-rs-splash.hpp"

namespace rs2
{
    ux_window::ux_window(const char* title) :
        _win(nullptr), _width(0), _height(0), _output_height(0),
        _font_14(nullptr), _font_18(nullptr), _app_ready(false),
        _first_frame(true)
    {
        if (!glfwInit())
            exit(1);

        rs2_error* e = nullptr;
        _title_str = to_string() << title << " v" << api_version_to_string(rs2_get_api_version(&e));

        auto primary = glfwGetPrimaryMonitor();
        const auto mode = glfwGetVideoMode(primary);

        // Create GUI Windows
        _width = int(mode->width * 0.7f);
        _height = int(mode->height * 0.7f);
        _win = glfwCreateWindow(_width, _height, _title_str.c_str(), nullptr, nullptr);
        glfwMakeContextCurrent(_win);
        ImGui_ImplGlfw_Init(_win, true);

        // Load fonts to be used with the ImGui - TODO move to RAII
        imgui_easy_theming(_font_14, _font_18);

        // Register for UI-controller events
        glfwSetWindowUserPointer(_win, this);


        glfwSetCursorPosCallback(_win, [](GLFWwindow* w, double cx, double cy)
        {
            auto data = reinterpret_cast<ux_window*>(glfwGetWindowUserPointer(w));
            data->_mouse.cursor = { (float)cx / data->_scale_factor,
                (float)cy / data->_scale_factor };
        });
        glfwSetMouseButtonCallback(_win, [](GLFWwindow* w, int button, int action, int mods)
        {
            auto data = reinterpret_cast<ux_window*>(glfwGetWindowUserPointer(w));
            data->_mouse.mouse_down = (button == GLFW_MOUSE_BUTTON_1) && (action != GLFW_RELEASE);
        });
        glfwSetScrollCallback(_win, [](GLFWwindow * w, double xoffset, double yoffset)
        {
            auto data = reinterpret_cast<ux_window*>(glfwGetWindowUserPointer(w));
            data->_mouse.mouse_wheel = yoffset;
            data->_mouse.ui_wheel += yoffset;
        });

        glfwSetDropCallback(_win, [](GLFWwindow* w, int count, const char** paths)
        {
            auto data = reinterpret_cast<ux_window*>(glfwGetWindowUserPointer(w));

            if (count <= 0) return;

            for (int i = 0; i < count; i++)
            {
                data->on_file_drop(paths[i]);
            }
        });

        // Prepare the splash screen and do some initialization in the background
        int x, y, comp;
        auto r = stbi_load_from_memory(splash, splash_size, &x, &y, &comp, false);
        _splash_tex.upload_image(x, y, r);

    }

    void ux_window::add_on_load_message(const std::string& msg)
    {
        std::lock_guard<std::mutex> lock(_on_load_message_mtx);
        _on_load_message.push_back(msg);
    }

    // Check that the graphic subsystem is valid and start a new frame
    ux_window::operator bool()
    {
        end_frame();

        // Yield the CPU
        std::this_thread::sleep_for(std::chrono::milliseconds(10));

        auto res = !glfwWindowShouldClose(_win);

        if (_first_frame)
        {
            std::thread first_load([&]() {
                on_load();
                _app_ready = true;
            });
            first_load.detach();

            _first_frame = false;
        }

        // If we are just getting started, render the Splash Screen instead of normal UI
        while (res && (!_app_ready || _splash_timer.elapsed_ms() < 1500.f))
        {
            res = !glfwWindowShouldClose(_win);
            glfwPollEvents();

            begin_frame();

            glPushMatrix();
            glViewport(0.f, 0.f, _width, _height);
            glClearColor(0.036f, 0.044f, 0.051f, 1.f);
            glClear(GL_COLOR_BUFFER_BIT);

            glLoadIdentity();
            glOrtho(0, _width, _height, 0, -1, +1);

            // Fade-in the logo
            auto opacity = smoothstep(_splash_timer.elapsed_ms(), 100.f, 2000.f);
            _splash_tex.show({ 0.f,0.f,(float)_width,(float)_height }, opacity);

            static bool query_devices = true;
            static bool missing_device = false;
            static int hourglass_index = 0;
            static std::string message = u8"\uf287 Please connect Intel RealSense device!";
            std::string hourglass = u8"\uf250";
            static periodic_timer every_200ms(std::chrono::milliseconds(200));
            bool do_200ms = every_200ms;
            if (query_devices && do_200ms)
            {
                missing_device = rs2::context().query_devices().size() == 0;
                hourglass_index = (hourglass_index + 1) % 5;

                if (!missing_device)
                {
                    message = u8"\uf287 RealSense device detected.";
                    query_devices = false;
                }
            }

            hourglass[2] += hourglass_index;

<<<<<<< HEAD
            bool blink = sin(_splash_timer.elapsed_ms() / 150.f) > -0.9f;
=======
            bool blink = sin(_splash_timer.elapsed_ms() / 150.f) > -0.3f;
>>>>>>> 857bcee3

            auto flags = ImGuiWindowFlags_NoResize |
                ImGuiWindowFlags_NoMove |
                ImGuiWindowFlags_NoCollapse |
                ImGuiWindowFlags_NoTitleBar;

            ImGui::PushStyleColor(ImGuiCol_Text, light_grey);
            ImGui::PushStyleColor(ImGuiCol_TextSelectedBg, white);
            ImGui::PushStyleVar(ImGuiStyleVar_WindowPadding, { 5, 5 });
            ImGui::PushStyleVar(ImGuiStyleVar_WindowRounding, 1);
            ImGui::PushStyleColor(ImGuiCol_WindowBg, transparent);
            ImGui::SetNextWindowPos({ (float)_width/2 - 150, (float)_height/2 + 70 });
            ImGui::PushFont(_font_18);
            ImGui::SetNextWindowSize({ (float)_width, (float)_height });
            ImGui::Begin("Splash Screen Banner", nullptr, flags);

            static uint64_t index = 0;
            static std::vector<const char*> points{ "", ".", "..", "...", "...." };
            if (do_200ms)
                ++index;

            ImGui::Text("%s   Loading %s%s", hourglass.c_str(), _title_str.c_str(), points[(index)%points.size()]);

            {
                std::lock_guard<std::mutex> lock(_on_load_message_mtx);
                if (_on_load_message.empty() && blink)
                {
                    ImGui::Text(message.c_str());
                }
                else if (!_on_load_message.empty())
                {
                    ImGui::Text(message.c_str());
                    for (auto& msg : _on_load_message)
                    {
                        auto is_last_msg = (msg == _on_load_message.back());
                        if (is_last_msg && blink)
                            ImGui::Text(msg.c_str());
                        else if (!is_last_msg)
                            ImGui::Text(msg.c_str());
                    }
                }
            }

            ImGui::End();
            ImGui::PopFont();
            ImGui::PopStyleColor(3);
            ImGui::PopStyleVar(2);

            end_frame();

            //glfwSwapBuffers(_win);
            glPopMatrix();

            // Yield the CPU
            std::this_thread::sleep_for(std::chrono::milliseconds(10));
        }

        // reset graphic pipe
        begin_frame();

        return res;
    }

    ux_window::~ux_window()
    {
        ImGui::GetIO().Fonts->ClearFonts();  // To be refactored into Viewer theme object
        ImGui_ImplGlfw_Shutdown();
        glfwDestroyWindow(_win);
        glfwTerminate();
    }

    void ux_window::begin_frame()
    {
        glfwPollEvents();
        glfwGetFramebufferSize(_win, &_width, &_height);

        // Update the scale factor each frame
        // based on resolution and physical display size
        _scale_factor = pick_scale_factor(_win);
        _width = _width / _scale_factor;
        _height = _height / _scale_factor;

        // Reset ImGui state
        glMatrixMode(GL_PROJECTION);
        glLoadIdentity();

        ImGui::GetIO().MouseWheel = _mouse.ui_wheel;
        _mouse.ui_wheel = 0.f;

        ImGui_ImplGlfw_NewFrame(_scale_factor);
    }

    void ux_window::begin_viewport()
    {
        // Rendering
        glViewport(0, 0,
            static_cast<int>(ImGui::GetIO().DisplaySize.x * _scale_factor),
            static_cast<int>(ImGui::GetIO().DisplaySize.y * _scale_factor));
        glClearColor(0, 0, 0, 1);
        glClear(GL_COLOR_BUFFER_BIT);
    }

    void ux_window::end_frame()
    {
        if (!_first_frame)
        {
            ImGui::Render();

            glfwSwapBuffers(_win);
            _mouse.mouse_wheel = 0;
        }
    }
}<|MERGE_RESOLUTION|>--- conflicted
+++ resolved
@@ -143,11 +143,7 @@
 
             hourglass[2] += hourglass_index;
 
-<<<<<<< HEAD
             bool blink = sin(_splash_timer.elapsed_ms() / 150.f) > -0.9f;
-=======
-            bool blink = sin(_splash_timer.elapsed_ms() / 150.f) > -0.3f;
->>>>>>> 857bcee3
 
             auto flags = ImGuiWindowFlags_NoResize |
                 ImGuiWindowFlags_NoMove |
@@ -164,12 +160,7 @@
             ImGui::SetNextWindowSize({ (float)_width, (float)_height });
             ImGui::Begin("Splash Screen Banner", nullptr, flags);
 
-            static uint64_t index = 0;
-            static std::vector<const char*> points{ "", ".", "..", "...", "...." };
-            if (do_200ms)
-                ++index;
-
-            ImGui::Text("%s   Loading %s%s", hourglass.c_str(), _title_str.c_str(), points[(index)%points.size()]);
+            ImGui::Text("%s   Loading %s...", hourglass.c_str(), _title_str.c_str());
 
             {
                 std::lock_guard<std::mutex> lock(_on_load_message_mtx);
