// License: Apache 2.0. See LICENSE file in root directory.
// Copyright(c) 2017 Intel Corporation. All Rights Reserved.

#include <regex>
#include <thread>
#include <algorithm>
#include <regex>

#include <librealsense2/rs_advanced_mode.hpp>
#include <librealsense2/rsutil.h>

#include "model-views.h"

#include <imgui_internal.h>

#ifdef _MSC_VER
#ifndef NOMINMAX
#define NOMINMAX
#endif
#endif

#define STB_IMAGE_WRITE_IMPLEMENTATION
#include <stb_image_write.h>

#define NOC_FILE_DIALOG_IMPLEMENTATION
#include <noc_file_dialog.h>

#define ARCBALL_CAMERA_IMPLEMENTATION
#include <arcball_camera.h>

using namespace rs400;

ImVec4 flip(const ImVec4& c)
{
    return{ c.y, c.x, c.z, c.w };
}

ImVec4 from_rgba(uint8_t r, uint8_t g, uint8_t b, uint8_t a, bool consistent_color)
{
    auto res = ImVec4(r / (float)255, g / (float)255, b / (float)255, a / (float)255);
#ifdef FLIP_COLOR_SCHEME
    if (!consistent_color) return flip(res);
#endif
    return res;
}

ImVec4 operator+(const ImVec4& c, float v)
{
    return ImVec4(
        std::max(0.f, std::min(1.f, c.x + v)),
        std::max(0.f, std::min(1.f, c.y + v)),
        std::max(0.f, std::min(1.f, c.z + v)),
        std::max(0.f, std::min(1.f, c.w))
    );
}


namespace rs2
{
    void imgui_easy_theming(ImFont*& font_14, ImFont*& font_18)
    {
        ImGuiStyle& style = ImGui::GetStyle();

        ImGuiIO& io = ImGui::GetIO();

        const auto OVERSAMPLE = 1;

        static const ImWchar icons_ranges[] = { 0xf000, 0xf3ff, 0 }; // will not be copied by AddFont* so keep in scope.

                                                                     // Load 14px size fonts
        {
            ImFontConfig config_words;
            config_words.OversampleV = OVERSAMPLE;
            config_words.OversampleH = OVERSAMPLE;
            font_14 = io.Fonts->AddFontFromMemoryCompressedTTF(karla_regular_compressed_data, karla_regular_compressed_size, 16.f);

            ImFontConfig config_glyphs;
            config_glyphs.MergeMode = true;
            config_glyphs.OversampleV = OVERSAMPLE;
            config_glyphs.OversampleH = OVERSAMPLE;
            font_14 = io.Fonts->AddFontFromMemoryCompressedTTF(font_awesome_compressed_data,
                font_awesome_compressed_size, 14.f, &config_glyphs, icons_ranges);
        }

        // Load 18px size fonts
        {
            ImFontConfig config_words;
            config_words.OversampleV = OVERSAMPLE;
            config_words.OversampleH = OVERSAMPLE;
            font_18 = io.Fonts->AddFontFromMemoryCompressedTTF(karla_regular_compressed_data, karla_regular_compressed_size, 21.f, &config_words);

            ImFontConfig config_glyphs;
            config_glyphs.MergeMode = true;
            config_glyphs.OversampleV = OVERSAMPLE;
            config_glyphs.OversampleH = OVERSAMPLE;
            font_18 = io.Fonts->AddFontFromMemoryCompressedTTF(font_awesome_compressed_data,
                font_awesome_compressed_size, 20.f, &config_glyphs, icons_ranges);
        }

        style.WindowRounding = 0.0f;
        style.ScrollbarRounding = 0.0f;

        style.Colors[ImGuiCol_WindowBg] = dark_window_background;
        style.Colors[ImGuiCol_Border] = black;
        style.Colors[ImGuiCol_BorderShadow] = transparent;
        style.Colors[ImGuiCol_FrameBg] = dark_window_background;
        style.Colors[ImGuiCol_ScrollbarBg] = scrollbar_bg;
        style.Colors[ImGuiCol_ScrollbarGrab] = scrollbar_grab;
        style.Colors[ImGuiCol_ScrollbarGrabHovered] = scrollbar_grab + 0.1f;
        style.Colors[ImGuiCol_ScrollbarGrabActive] = scrollbar_grab + (-0.1f);
        style.Colors[ImGuiCol_ComboBg] = dark_window_background;
        style.Colors[ImGuiCol_CheckMark] = regular_blue;
        style.Colors[ImGuiCol_SliderGrab] = regular_blue;
        style.Colors[ImGuiCol_SliderGrabActive] = regular_blue;
        style.Colors[ImGuiCol_Button] = button_color;
        style.Colors[ImGuiCol_ButtonHovered] = button_color + 0.1f;
        style.Colors[ImGuiCol_ButtonActive] = button_color + (-0.1f);
        style.Colors[ImGuiCol_Header] = header_color;
        style.Colors[ImGuiCol_HeaderActive] = header_color + (-0.1f);
        style.Colors[ImGuiCol_HeaderHovered] = header_color + 0.1f;
        style.Colors[ImGuiCol_TitleBg] = title_color;
        style.Colors[ImGuiCol_TitleBgCollapsed] = title_color;
        style.Colors[ImGuiCol_TitleBgActive] = header_color;
    }

    // Helper function to get window rect from GLFW
    rect get_window_rect(GLFWwindow* window)
    {
        int width, height;
        glfwGetWindowSize(window, &width, &height);
        int xpos, ypos;
        glfwGetWindowPos(window, &xpos, &ypos);

        return{ (float)xpos, (float)ypos,
            (float)width, (float)height };
    }

    // Helper function to get monitor rect from GLFW
    rect get_monitor_rect(GLFWmonitor* monitor)
    {
        const GLFWvidmode* mode = glfwGetVideoMode(monitor);
        int xpos, ypos;
        glfwGetMonitorPos(monitor, &xpos, &ypos);

        return{ (float)xpos, (float)ypos,
            (float)mode->width, (float)mode->height };
    }

    // Select appropriate scale factor based on the display
    // that most of the application is presented on
    int pick_scale_factor(GLFWwindow* window)
    {
        auto window_rect = get_window_rect(window);
        int count;
        GLFWmonitor** monitors = glfwGetMonitors(&count);
        if (count == 0) return 1; // Not sure if possible, but better be safe

                                    // Find the monitor that covers most of the application pixels:
        GLFWmonitor* best = monitors[0];
        float best_area = 0.f;
        for (int i = 0; i < count; i++)
        {
            auto int_area = window_rect.intersection(
                get_monitor_rect(monitors[i])).area();
            if (int_area >= best_area)
            {
                best_area = int_area;
                best = monitors[i];
            }
        }

        int widthMM = 0;
        int heightMM = 0;
        glfwGetMonitorPhysicalSize(best, &widthMM, &heightMM);

        // This indicates that the monitor dimentions are unknown
        if (widthMM * heightMM == 0) return 1;

        // The actual calculation is somewhat arbitrary, but we are going for
        // about 1cm buttons, regardless of resultion
        // We discourage fractional scale factors
        float how_many_pixels_in_mm =
            get_monitor_rect(best).area() / (widthMM * heightMM);
        float scale = sqrt(how_many_pixels_in_mm) / 5.f;
        if (scale < 1.f) return 1;
        return (int)(floor(scale));
    }

    std::tuple<uint8_t, uint8_t, uint8_t> get_texcolor(video_frame texture, texture_coordinate texcoords)
    {
        const int w = texture.get_width(), h = texture.get_height();
        int x = std::min(std::max(int(texcoords.u*w + .5f), 0), w - 1);
        int y = std::min(std::max(int(texcoords.v*h + .5f), 0), h - 1);
        int idx = x*texture.get_bytes_per_pixel() + y*texture.get_stride_in_bytes();
        const auto texture_data = reinterpret_cast<const uint8_t*>(texture.get_data());
        return std::tuple<uint8_t, uint8_t, uint8_t>(
            texture_data[idx], texture_data[idx + 1], texture_data[idx + 2]);
    }

    void export_to_ply(const std::string& fname, notifications_model& ns, frameset frames, video_frame texture)
    {
        std::thread([&ns, frames, texture, fname]() mutable {

            points p;

            for (auto&& f : frames)
            {
                if (p = f.as<points>())
                {
                    break;
                }
            }

            if (p)
            {
                p.export_to_ply(fname, texture);
                ns.add_notification({ to_string() << "Finished saving 3D view " << (texture ? "to " : "without texture to ") << fname,
                    std::chrono::duration_cast<std::chrono::duration<double,std::micro>>(std::chrono::high_resolution_clock::now().time_since_epoch()).count(),
                    RS2_LOG_SEVERITY_INFO,
                    RS2_NOTIFICATION_CATEGORY_UNKNOWN_ERROR });
            }
        }).detach();
    }

    const char* file_dialog_open(file_dialog_mode flags, const char* filters, const char* default_path, const char* default_name)
    {
        return noc_file_dialog_open(flags, filters, default_path, default_name);
    }

    int save_to_png(const char* filename,
        size_t pixel_width, size_t pixels_height, size_t bytes_per_pixel,
        const void* raster_data, size_t stride_bytes)
    {
        return stbi_write_png(filename, (int)pixel_width, (int)pixels_height, bytes_per_pixel, raster_data, stride_bytes);
    }

    std::vector<const char*> get_string_pointers(const std::vector<std::string>& vec)
    {
        std::vector<const char*> res;
        for (auto&& s : vec) res.push_back(s.c_str());
        return res;
    }

    inline std::string get_event_type(const std::string& data)
    {
        std::regex event_type(R"REGX("Event Type"\s*:\s*"([^"]+)")REGX");
        std::smatch m;
        if (std::regex_search(data, m, event_type))
        {
            return m[1];
        }
        throw std::runtime_error(std::string("Failed to match Event Type in string: ") + data);
    }

    inline std::string get_subtype(const std::string& data)
    {
        std::regex subtype(R"REGX("Sub Type"\s*:\s*"([^"]+)")REGX");
        std::smatch m;
        if (std::regex_search(data, m, subtype))
        {
            return m[1];
        }
        throw std::runtime_error(std::string("Failed to match Sub Type in string: ") + data);
    }

    inline int get_id(const std::string& data)
    {
        std::regex id_regex(R"REGX("ID" : (\d+))REGX");
        std::smatch match;
        if (std::regex_search(data, match, id_regex))
        {
            return std::stoi(match[1].str());
        }
        throw std::runtime_error(std::string("Failed to match ID in string: ") + data);
    }

    inline std::array<uint8_t, 6> get_mac(const std::string& data)
    {
        std::regex mac_addr_regex(R"REGX("MAC" : \[(\d+),(\d+),(\d+),(\d+),(\d+),(\d+)\])REGX");
        std::smatch match;

        std::array<uint8_t, 6> mac_addr;
        if (std::regex_search(data, match, mac_addr_regex))
        {
            for (size_t i = 1; i < match.size(); i++)
            {
                mac_addr[i - 1] = static_cast<uint8_t>(std::stol(match[i].str()));
            }
            return mac_addr;
        }
        throw std::runtime_error(std::string("Failed to match MAC in string: ") + data);
    }

    bool option_model::draw(std::string& error_message, notifications_model& model)
    {
        auto res = false;
        if (supported)
        {
            auto desc = endpoint->get_option_description(opt);

            if (is_checkbox())
            {
                auto bool_value = value > 0.0f;
                if (ImGui::Checkbox(label.c_str(), &bool_value))
                {
                    res = true;
                    value = bool_value ? 1.0f : 0.0f;
                    try
                    {
                        model.add_log(to_string() << "Setting " << opt << " to " 
                            << value << " (" << (bool_value? "ON" : "OFF") << ")");
                        endpoint->set_option(opt, value);
                        *invalidate_flag = true;
                    }
                    catch (const error& e)
                    {
                        error_message = error_to_string(e);
                    }
                }
                if (ImGui::IsItemHovered() && desc)
                {
                    ImGui::SetTooltip("%s", desc);
                }
            }
            else
            {
                if (!is_enum())
                {
                    std::string txt = to_string() << rs2_option_to_string(opt) << ":";
                    ImGui::Text("%s", txt.c_str());

                    ImGui::SameLine();
                    ImGui::PushStyleColor(ImGuiCol_Text, { 0.5f, 0.5f, 0.5f, 1.f });
                    ImGui::Text("(?)");
                    ImGui::PopStyleColor();
                    if (ImGui::IsItemHovered() && desc)
                    {
                        ImGui::SetTooltip("%s", desc);
                    }

                    ImGui::PushItemWidth(-1);

                    try
                    {
                        if (read_only)
                        {
                            ImVec2 vec{ 0, 14 };
                            std::string text = (value == (int)value) ? std::to_string((int)value) : std::to_string(value);
                            if (range.min != range.max)
                            {
                                ImGui::ProgressBar((value / (range.max - range.min)), vec, text.c_str());
                            }
                            else //constant value options
                            {
                                auto c = ImGui::ColorConvertU32ToFloat4(ImGui::GetColorU32(ImGuiCol_FrameBg));
                                ImGui::PushStyleColor(ImGuiCol_FrameBgActive, c);
                                ImGui::PushStyleColor(ImGuiCol_FrameBgHovered, c);
                                float dummy = (int)value;
                                ImGui::DragFloat(id.c_str(), &dummy, 1, 0, 0, text.c_str());
                                ImGui::PopStyleColor(2);
                            }
                        }
                        else if (is_all_integers())
                        {
                            auto int_value = static_cast<int>(value);
                            if (ImGui::SliderIntWithSteps(id.c_str(), &int_value,
                                static_cast<int>(range.min),
                                static_cast<int>(range.max),
                                static_cast<int>(range.step)))
                            {
                                // TODO: Round to step?
                                value = static_cast<float>(int_value);
                                model.add_log(to_string() << "Setting " << opt << " to " << value);
                                endpoint->set_option(opt, value);
                                *invalidate_flag = true;
                                res = true;
                            }
                        }
                        else
                        {
                            if (ImGui::SliderFloat(id.c_str(), &value,
                                range.min, range.max, "%.4f"))
                            {
                                model.add_log(to_string() << "Setting " << opt << " to " << value);
                                endpoint->set_option(opt, value);
                                *invalidate_flag = true;
                                res = true;
                            }
                        }
                    }
                    catch (const error& e)
                    {
                        error_message = error_to_string(e);
                    }
                }
                else
                {
                    std::string txt = to_string() << rs2_option_to_string(opt) << ":";
                    auto col_id = id + "columns";
                    //ImGui::Columns(2, col_id.c_str(), false);
                    //ImGui::SetColumnOffset(1, 120);



                    ImGui::Text("%s", txt.c_str());
                    if (ImGui::IsItemHovered() && desc)
                    {
                        ImGui::SetTooltip("%s", desc);
                    }

                    ImGui::SameLine(); ImGui::SetCursorPosX(135);

                    ImGui::PushItemWidth(-1);

                    std::vector<const char*> labels;
                    auto selected = 0, counter = 0;
                    for (auto i = range.min; i <= range.max; i += range.step, counter++)
                    {
                        if (std::fabs(i - value) < 0.001f) selected = counter;
                        labels.push_back(endpoint->get_option_value_description(opt, i));
                    }
                    ImGui::PushStyleColor(ImGuiCol_TextSelectedBg, { 1,1,1,1 });

                    try
                    {
                        if (ImGui::Combo(id.c_str(), &selected, labels.data(),
                            static_cast<int>(labels.size())))
                        {
                            value = range.min + range.step * selected;
                            model.add_log(to_string() << "Setting " << opt << " to " 
                                << value << " (" << labels[selected] << ")");
                            endpoint->set_option(opt, value);
                            *invalidate_flag = true;
                            res = true;
                        }
                    }
                    catch (const error& e)
                    {
                        error_message = error_to_string(e);
                    }

                    ImGui::PopStyleColor();

                    ImGui::PopItemWidth();

                    ImGui::NextColumn();
                    ImGui::Columns(1);
                }


            }

            if (!read_only && opt == RS2_OPTION_ENABLE_AUTO_EXPOSURE && dev->auto_exposure_enabled && dev->streaming)
            {
                ImGui::SameLine(0, 10);
                std::string button_label = label;
                auto index = label.find_last_of('#');
                if (index != std::string::npos)
                {
                    button_label = label.substr(index + 1);
                }

                ImGui::PushStyleColor(ImGuiCol_TextSelectedBg, { 1.f,1.f,1.f,1.f });
                if (!dev->roi_checked)
                {
                    std::string caption = to_string() << "Set ROI##" << button_label;
                    if (ImGui::Button(caption.c_str(), { 55, 0 }))
                    {
                        dev->roi_checked = true;
                    }
                }
                else
                {
                    std::string caption = to_string() << "Cancel##" << button_label;
                    if (ImGui::Button(caption.c_str(), { 55, 0 }))
                    {
                        dev->roi_checked = false;
                    }
                }
                ImGui::PopStyleColor();

                if (ImGui::IsItemHovered())
                    ImGui::SetTooltip("Select custom region of interest for the auto-exposure algorithm\nClick the button, then draw a rect on the frame");
            }
        }

        return res;
    }

    void option_model::update_supported(std::string& error_message)
    {
        try
        {
            supported = endpoint->supports(opt);
        }
        catch (const error& e)
        {
            error_message = error_to_string(e);
        }
    }

    void option_model::update_read_only_status(std::string& error_message)
    {
        try
        {
            read_only = endpoint->is_option_read_only(opt);
        }
        catch (const error& e)
        {
            error_message = error_to_string(e);
        }
    }

    void option_model::update_all_fields(std::string& error_message, notifications_model& model)
    {
        try
        {
            if (supported = endpoint->supports(opt))
            {
                value = endpoint->get_option(opt);
                range = endpoint->get_option_range(opt);
                read_only = endpoint->is_option_read_only(opt);
            }
        }
        catch (const error& e)
        {
            if (read_only) {
                auto timestamp = std::chrono::duration<double, std::milli>(std::chrono::system_clock::now().time_since_epoch()).count();
                model.add_notification({ to_string() << "Could not refresh read-only option " << rs2_option_to_string(opt) << ": " << e.what(),
                    timestamp,
                    RS2_LOG_SEVERITY_WARN,
                    RS2_NOTIFICATION_CATEGORY_UNKNOWN_ERROR });
            }
            else
                error_message = error_to_string(e);
        }
    }

    bool option_model::is_all_integers() const
    {
        return is_integer(range.min) && is_integer(range.max) &&
            is_integer(range.def) && is_integer(range.step);
    }

    bool option_model::is_enum() const
    {
        if (range.step < 0.001f) return false;

        for (auto i = range.min; i <= range.max; i += range.step)
        {
            if (endpoint->get_option_value_description(opt, i) == nullptr)
                return false;
        }
        return true;
    }

    bool option_model::is_checkbox() const
    {
        return range.max == 1.0f &&
            range.min == 0.0f &&
            range.step == 1.0f;
    }

    void subdevice_model::populate_options(std::map<int, option_model>& opt_container,
        const device& dev,
        const sensor& s,
        bool* options_invalidated,
        subdevice_model* model,
        std::shared_ptr<options> options,
        std::string& error_message)
    {
        for (auto i = 0; i < RS2_OPTION_COUNT; i++)
        {
            option_model metadata;
            auto opt = static_cast<rs2_option>(i);

            std::stringstream ss;
            ss << "##" << dev.get_info(RS2_CAMERA_INFO_NAME)
                << "/" << s.get_info(RS2_CAMERA_INFO_NAME)
                << "/" << rs2_option_to_string(opt);
            metadata.id = ss.str();
            metadata.opt = opt;
            metadata.endpoint = options;
            metadata.label = rs2_option_to_string(opt) + std::string("##") + ss.str();
            metadata.invalidate_flag = options_invalidated;
            metadata.dev = model;

            metadata.supported = options->supports(opt);
            if (metadata.supported)
            {
                try
                {
                    metadata.range = options->get_option_range(opt);
                    metadata.read_only = options->is_option_read_only(opt);
                    if (!metadata.read_only)
                        metadata.value = options->get_option(opt);
                }
                catch (const error& e)
                {
                    metadata.range = { 0, 1, 0, 0 };
                    metadata.value = 0;
                    error_message = error_to_string(e);
                }
            }
            opt_container[opt] = metadata;
        }
    }


    processing_block_model::processing_block_model(subdevice_model* owner,
        const std::string& name,
        std::shared_ptr<options> block,
        std::function<rs2::frame(rs2::frame)> invoker,
        std::string& error_message)
        : _name(name), _block(block), _invoker(invoker)
    {
        subdevice_model::populate_options(options_metadata,
            owner->dev, *owner->s, &owner->options_invalidated, owner, block, error_message);
    }

    subdevice_model::subdevice_model(device& dev,
        std::shared_ptr<sensor> s, std::string& error_message)
        : s(s), dev(dev), ui(), last_valid_ui(),
        streaming(false), _pause(false),
        depth_colorizer(std::make_shared<rs2::colorizer>()),
        decimation_filter(),
        spatial_filter(),
        temporal_filter(),
        depth_to_disparity(),
        disparity_to_depth()
    {
        try
        {
            if (s->supports(RS2_OPTION_ENABLE_AUTO_EXPOSURE))
                auto_exposure_enabled = s->get_option(RS2_OPTION_ENABLE_AUTO_EXPOSURE) > 0;
        }
        catch (...)
        {

        }

        try
        {
            if (s->supports(RS2_OPTION_DEPTH_UNITS))
                depth_units = s->get_option(RS2_OPTION_DEPTH_UNITS);
        }
        catch (...){}

        try
        {
            if (s->supports(RS2_OPTION_STEREO_BASELINE))
                stereo_baseline = s->get_option(RS2_OPTION_STEREO_BASELINE);
        }
        catch (...) {}

        if (s->is<depth_sensor>())
        {
            auto colorizer = std::make_shared<processing_block_model>(
                this, "Depth Visualization", depth_colorizer,
                [=](rs2::frame f) { return depth_colorizer->colorize(f); }, error_message);
            const_effects.push_back(colorizer);

            auto decimate = std::make_shared<rs2::decimation_filter>();
            decimation_filter = std::make_shared<processing_block_model>(
                this, "Decimation Filter", decimate,
                [=](rs2::frame f) { return decimate->proccess(f); },
                error_message);
            decimation_filter->enabled = true;
            post_processing.push_back(decimation_filter);

            auto depth_2_disparity = std::make_shared<rs2::disparity_transform>();
            depth_to_disparity = std::make_shared<processing_block_model>(
                this, "Depth->Disparity", depth_2_disparity,
                [=](rs2::frame f) { return depth_2_disparity->proccess(f); }, error_message);
            if (s->is<depth_stereo_sensor>())
            {
                depth_to_disparity->enabled = true;
                post_processing.push_back(depth_to_disparity);
            }

            auto spatial = std::make_shared<rs2::spatial_filter>();
            spatial_filter = std::make_shared<processing_block_model>(
                this, "Spatial Filter", spatial,
                [=](rs2::frame f) { return spatial->proccess(f); },
                error_message);
            spatial_filter->enabled = true;
            post_processing.push_back(spatial_filter);

            auto temporal = std::make_shared<rs2::temporal_filter>();
            temporal_filter = std::make_shared<processing_block_model>(
                this, "Temporal Filter", temporal,
                [=](rs2::frame f) { return temporal->proccess(f); }, error_message);
            temporal_filter->enabled = true;
            post_processing.push_back(temporal_filter);

            auto disparity_2_depth = std::make_shared<rs2::disparity_transform>(false);
            disparity_to_depth = std::make_shared<processing_block_model>(
                this, "Disparity->Depth", disparity_2_depth,
                [=](rs2::frame f) { return disparity_2_depth->proccess(f); }, error_message);
            disparity_to_depth->enabled = s->is<depth_stereo_sensor>();
            if (s->is<depth_stereo_sensor>())
            {
                disparity_to_depth->enabled = true;
                // the block will be internally available, but removed from UI
                //post_processing.push_back(disparity_to_depth);
            }
        }

        populate_options(options_metadata, dev, *s, &options_invalidated, this, s, error_message);

        try
        {
            auto sensor_profiles = s->get_stream_profiles();
            reverse(begin(sensor_profiles), end(sensor_profiles));
            for (auto&& profile : sensor_profiles)
            {
                std::stringstream res;
                if (auto vid_prof = profile.as<video_stream_profile>())
                {
                    res << vid_prof.width() << " x " << vid_prof.height();
                    push_back_if_not_exists(res_values, std::pair<int, int>(vid_prof.width(), vid_prof.height()));
                    push_back_if_not_exists(resolutions, res.str());
                }

                std::stringstream fps;
                fps << profile.fps();
                push_back_if_not_exists(fps_values_per_stream[profile.unique_id()], profile.fps());
                push_back_if_not_exists(shared_fps_values, profile.fps());
                push_back_if_not_exists(fpses_per_stream[profile.unique_id()], fps.str());
                push_back_if_not_exists(shared_fpses, fps.str());
                stream_display_names[profile.unique_id()] = profile.stream_name();

                std::string format = rs2_format_to_string(profile.format());

                push_back_if_not_exists(formats[profile.unique_id()], format);
                push_back_if_not_exists(format_values[profile.unique_id()], profile.format());

                if (profile.is_default())
                {
                    stream_enabled[profile.unique_id()] = true;
                }

                profiles.push_back(profile);
            }
            auto any_stream_enabled = std::any_of(std::begin(stream_enabled), std::end(stream_enabled), [](const std::pair<int, bool>& p) { return p.second; });
            if (!any_stream_enabled)
            {
                if(sensor_profiles.size() > 0)
                    stream_enabled[sensor_profiles.rbegin()->unique_id()] = true;
            }

            for (auto&& fps_list : fps_values_per_stream)
            {
                sort_together(fps_list.second, fpses_per_stream[fps_list.first]);
            }
            sort_together(shared_fps_values, shared_fpses);
            sort_together(res_values, resolutions);

            show_single_fps_list = is_there_common_fps();

            // set default selections
            int selection_index;

            if (!show_single_fps_list)
            {
                for (auto fps_array : fps_values_per_stream)
                {
                    if (get_default_selection_index(fps_array.second, 30, &selection_index))
                    {
                        ui.selected_fps_id[fps_array.first] = selection_index;
                        break;
                    }
                }
            }
            else
            {
                if (get_default_selection_index(shared_fps_values, 30, &selection_index))
                    ui.selected_shared_fps_id = selection_index;
            }

            for (auto format_array : format_values)
            {
                for (auto format : { RS2_FORMAT_RGB8,
                                     RS2_FORMAT_Z16,
                                     RS2_FORMAT_Y8,
                                     RS2_FORMAT_MOTION_XYZ32F })
                {
                    if (get_default_selection_index(format_array.second, format, &selection_index))
                    {
                        ui.selected_format_id[format_array.first] = selection_index;
                        break;
                    }
                }
            }

            // For Realtec sensors
            auto rgb_rotation_btn = (val_in_range(std::string(dev.get_info(RS2_CAMERA_INFO_PRODUCT_ID)),
            { std::string("0AD3") ,std::string("0B07") }) &&
                val_in_range(std::string(s->get_info(RS2_CAMERA_INFO_NAME)), { std::string("RGB Camera") }));
            // Limit Realtec sensor default
            auto constrain = (rgb_rotation_btn) ? std::make_pair(640, 480) : std::make_pair(0, 0);
            get_default_selection_index(res_values, constrain, &selection_index);
            ui.selected_res_id = selection_index;

            while (ui.selected_res_id >= 0 && !is_selected_combination_supported()) ui.selected_res_id--;
            last_valid_ui = ui;
        }
        catch (const error& e)
        {
            error_message = error_to_string(e);
        }
    }


    bool subdevice_model::is_there_common_fps()
    {
        std::vector<int> first_fps_group;
        auto group_index = 0;
        for (; group_index < fps_values_per_stream.size(); ++group_index)
        {
            if (!fps_values_per_stream[(rs2_stream)group_index].empty())
            {
                first_fps_group = fps_values_per_stream[(rs2_stream)group_index];
                break;
            }
        }

        for (int i = group_index + 1; i < fps_values_per_stream.size(); ++i)
        {
            auto fps_group = fps_values_per_stream[(rs2_stream)i];
            if (fps_group.empty())
                continue;

            for (auto& fps1 : first_fps_group)
            {
                auto it = std::find_if(std::begin(fps_group),
                    std::end(fps_group),
                    [&](const int& fps2)
                {
                    return fps2 == fps1;
                });
                if (it != std::end(fps_group))
                {
                    break;
                }
                return false;
            }
        }
        return true;
    }

    bool subdevice_model::draw_stream_selection()
    {
        bool res = false;

        std::string label = to_string() << "Stream Selection Columns##" << dev.get_info(RS2_CAMERA_INFO_NAME)
            << s->get_info(RS2_CAMERA_INFO_NAME);

        auto streaming_tooltip = [&]() {
            if (streaming && ImGui::IsItemHovered())
                ImGui::SetTooltip("Can't modify while streaming");
        };

        //ImGui::Columns(2, label.c_str(), false);
        //ImGui::SetColumnOffset(1, 135);
        auto col0 = ImGui::GetCursorPosX();
        auto col1 = 145.f;

        // Draw combo-box with all resolution options for this device
        auto res_chars = get_string_pointers(resolutions);
        ImGui::Text("Resolution:");
        streaming_tooltip();
        ImGui::SameLine(); ImGui::SetCursorPosX(col1);

        label = to_string() << "##" << dev.get_info(RS2_CAMERA_INFO_NAME)
            << s->get_info(RS2_CAMERA_INFO_NAME) << " resolution";
        if (streaming)
        {
            ImGui::Text("%s", res_chars[ui.selected_res_id]);
            streaming_tooltip();
        }
        else
        {
            ImGui::PushItemWidth(-1);
            ImGui::PushStyleColor(ImGuiCol_TextSelectedBg, { 1,1,1,1 });
            if (ImGui::Combo(label.c_str(), &ui.selected_res_id, res_chars.data(),
                static_cast<int>(res_chars.size())))
            {
                res = true;
            }
            ImGui::PopStyleColor();
            ImGui::PopItemWidth();
        }
        ImGui::SetCursorPosX(col0);

        if (draw_fps_selector)
        {
            // FPS
            if (show_single_fps_list)
            {
                auto fps_chars = get_string_pointers(shared_fpses);
                ImGui::Text("Frame Rate (FPS):");
                streaming_tooltip();
                ImGui::SameLine(); ImGui::SetCursorPosX(col1);

                label = to_string() << "##" << dev.get_info(RS2_CAMERA_INFO_NAME)
                    << s->get_info(RS2_CAMERA_INFO_NAME) << " fps";

                if (streaming)
                {
                    ImGui::Text("%s", fps_chars[ui.selected_shared_fps_id]);
                    streaming_tooltip();
                }
                else
                {
                    ImGui::PushItemWidth(-1);
                    ImGui::PushStyleColor(ImGuiCol_TextSelectedBg, { 1,1,1,1 });
                    if (ImGui::Combo(label.c_str(), &ui.selected_shared_fps_id, fps_chars.data(),
                        static_cast<int>(fps_chars.size())))
                    {
                        res = true;
                    }
                    ImGui::PopStyleColor();
                    ImGui::PopItemWidth();
                }

                ImGui::SetCursorPosX(col0);
            }
        }

        if (draw_streams_selector)
        {
            if (!streaming)
            {
                ImGui::Text("Available Streams:");
            }

            // Draw combo-box with all format options for current device
            for (auto&& f : formats)
            {
                // Format
                if (f.second.size() == 0)
                    continue;

                auto formats_chars = get_string_pointers(f.second);
                if (!streaming || (streaming && stream_enabled[f.first]))
                {
                    if (streaming)
                    {
                        label = to_string() << stream_display_names[f.first] << (show_single_fps_list ? "" : " stream:");
                        ImGui::Text("%s", label.c_str());
                        streaming_tooltip();
                    }
                    else
                    {
                        label = to_string() << stream_display_names[f.first] << "##" << f.first;
                        ImGui::Checkbox(label.c_str(), &stream_enabled[f.first]);
                    }
                }

                if (stream_enabled[f.first])
                {
                    if (show_single_fps_list)
                    {
                        ImGui::SameLine();
                        ImGui::SetCursorPosX(col1);
                    }

                    label = to_string() << "##" << dev.get_info(RS2_CAMERA_INFO_NAME)
                        << s->get_info(RS2_CAMERA_INFO_NAME)
                        << " " << f.first << " format";

                    if (!show_single_fps_list)
                    {
                        ImGui::Text("Format:");
                        streaming_tooltip();
                        ImGui::SameLine(); ImGui::SetCursorPosX(col1);
                    }

                    if (streaming)
                    {
                        ImGui::Text("%s", formats_chars[ui.selected_format_id[f.first]]);
                        streaming_tooltip();
                    }
                    else
                    {
                        ImGui::PushItemWidth(-1);
                        ImGui::PushStyleColor(ImGuiCol_TextSelectedBg, { 1,1,1,1 });
                        ImGui::Combo(label.c_str(), &ui.selected_format_id[f.first], formats_chars.data(),
                            static_cast<int>(formats_chars.size()));
                        ImGui::PopStyleColor();
                        ImGui::PopItemWidth();
                    }
                    ImGui::SetCursorPosX(col0);
                    // FPS
                    // Draw combo-box with all FPS options for this device
                    if (!show_single_fps_list && !fpses_per_stream[f.first].empty() && stream_enabled[f.first])
                    {
                        auto fps_chars = get_string_pointers(fpses_per_stream[f.first]);
                        ImGui::Text("Frame Rate (FPS):");
                        streaming_tooltip();
                        ImGui::SameLine(); ImGui::SetCursorPosX(col1);

                        label = to_string() << "##" << s->get_info(RS2_CAMERA_INFO_NAME)
                            << s->get_info(RS2_CAMERA_INFO_NAME)
                            << f.first << " fps";

                        if (streaming)
                        {
                            ImGui::Text("%s", fps_chars[ui.selected_fps_id[f.first]]);
                            streaming_tooltip();
                        }
                        else
                        {
                            ImGui::PushItemWidth(-1);
                            ImGui::PushStyleColor(ImGuiCol_TextSelectedBg, { 1,1,1,1 });
                            ImGui::Combo(label.c_str(), &ui.selected_fps_id[f.first], fps_chars.data(),
                                static_cast<int>(fps_chars.size()));
                            ImGui::PopStyleColor();
                            ImGui::PopItemWidth();
                        }
                        ImGui::SetCursorPosX(col0);
                    }
                }
                else
                {
                    //ImGui::NextColumn();
                }

                //if (streaming && rgb_rotation_btn && ImGui::Button("Flip Stream Orientation", ImVec2(160, 20)))
                //{
                //    rotate_rgb_image(dev, res_values[selected_res_id].first);
                //    if (ImGui::IsItemHovered())
                //        ImGui::SetTooltip("Rotate Sensor 180 deg");
                //}
            }
        }

        ImGui::SetCursorPosY(ImGui::GetCursorPosY() + 5);
        return res;
    }

    bool subdevice_model::is_selected_combination_supported()
    {
        std::vector<stream_profile> results;

        for (auto&& f : formats)
        {
            auto stream = f.first;
            if (stream_enabled[stream] && res_values.size() > 0)
            {
                auto width = res_values[ui.selected_res_id].first;
                auto height = res_values[ui.selected_res_id].second;

                auto fps = 0;
                if (show_single_fps_list)
                    fps = shared_fps_values[ui.selected_shared_fps_id];
                else
                    fps = fps_values_per_stream[stream][ui.selected_fps_id[stream]];

                auto format = format_values[stream][ui.selected_format_id[stream]];

                for (auto&& p : profiles)
                {
                    if (auto vid_prof = p.as<video_stream_profile>())
                    {
                        if (vid_prof.width() == width &&
                            vid_prof.height() == height &&
                            p.unique_id() == stream &&
                            p.fps() == fps &&
                            p.format() == format)
                            results.push_back(p);
                    }
                    else
                    {
                        if (p.fps() == fps &&
                            p.unique_id() == stream &&
                            p.format() == format)
                            results.push_back(p);
                    }
                }
            }
        }

        return results.size() > 0;
    }

    std::vector<stream_profile> subdevice_model::get_selected_profiles()
    {
        std::vector<stream_profile> results;

        std::stringstream error_message;
        error_message << "The profile ";

        for (auto&& f : formats)
        {
            auto stream = f.first;
            if (stream_enabled[stream])
            {
                auto width = res_values[ui.selected_res_id].first;
                auto height = res_values[ui.selected_res_id].second;
                auto format = format_values[stream][ui.selected_format_id[stream]];

                auto fps = 0;
                if (show_single_fps_list)
                    fps = shared_fps_values[ui.selected_shared_fps_id];
                else
                    fps = fps_values_per_stream[stream][ui.selected_fps_id[stream]];

                error_message << "\n{" << stream_display_names[stream] << ","
                    << width << "x" << height << " at " << fps << "Hz, "
                    << rs2_format_to_string(format) << "} ";

                for (auto&& p : profiles)
                {
                    if (auto vid_prof = p.as<video_stream_profile>())
                    {
                        if (vid_prof.width() == width &&
                            vid_prof.height() == height &&
                            p.unique_id() == stream &&
                            p.fps() == fps &&
                            p.format() == format)
                            results.push_back(p);
                    }
                    else
                    {
                        if (p.fps() == fps &&
                            p.unique_id() == stream &&
                            p.format() == format)
                            results.push_back(p);
                    }
                }
            }
        }
        if (results.size() == 0)
        {
            error_message << " is unsupported!";
            throw std::runtime_error(error_message.str());
        }
        return results;
    }

    void subdevice_model::stop(viewer_model& viewer)
    {
        viewer.not_model.add_log("Stopping streaming");

        streaming = false;
        _pause = false;

        s->stop();

        queues.foreach([&](frame_queue& q)
        {
            frame f;
            while (q.poll_for_frame(&f));
        });

        s->close();
    }

    bool subdevice_model::is_paused() const
    {
        return _pause.load();
    }

    void subdevice_model::pause()
    {
        _pause = true;
    }

    void subdevice_model::resume()
    {
        _pause = false;
    }

    void subdevice_model::play(const std::vector<stream_profile>& profiles, viewer_model& viewer)
    {
        std::stringstream ss;
        ss << "Starting streaming of ";
        for (int i = 0; i < profiles.size(); i++)
        {
            ss << profiles[i].stream_type();
            if (i < profiles.size() - 1) ss << ", ";
        }
        ss << "...";
        viewer.not_model.add_log(ss.str());

        s->open(profiles);

        try {
            s->start([&](frame f)
            {
                if (viewer.synchronization_enable && (!viewer.is_3d_view || viewer.is_3d_depth_source(f) || viewer.is_3d_texture_source(f)))
                {
                    viewer.s(f);
                }
                else
                {
                    auto id = f.get_profile().unique_id();
                    viewer.ppf.frames_queue[id].enqueue(f);
                }
            });
            }

        catch (...)
        {
            s->close();
            throw;
        }

        streaming = true;
    }

    void subdevice_model::update(std::string& error_message, notifications_model& notifications)
    {
        if (options_invalidated)
        {
            next_option = 0;
            options_invalidated = false;
        }
        if (next_option < RS2_OPTION_COUNT)
        {
            auto& opt_md = options_metadata[static_cast<rs2_option>(next_option)];
            opt_md.update_all_fields(error_message, notifications);

            if (next_option == RS2_OPTION_ENABLE_AUTO_EXPOSURE)
            {
                auto old_ae_enabled = auto_exposure_enabled;
                auto_exposure_enabled = opt_md.value > 0;

                if (!old_ae_enabled && auto_exposure_enabled)
                {
                    try
                    {
                        if (s->is<roi_sensor>())
                        {
                            auto r = s->as<roi_sensor>().get_region_of_interest();
                            roi_rect.x = static_cast<float>(r.min_x);
                            roi_rect.y = static_cast<float>(r.min_y);
                            roi_rect.w = static_cast<float>(r.max_x - r.min_x);
                            roi_rect.h = static_cast<float>(r.max_y - r.min_y);
                        }
                    }
                    catch (...)
                    {
                        auto_exposure_enabled = false;
                    }
                }


            }

            if (next_option == RS2_OPTION_DEPTH_UNITS)
            {
                opt_md.dev->depth_units = opt_md.value;
            }

            if (next_option == RS2_OPTION_STEREO_BASELINE)
                opt_md.dev->stereo_baseline = opt_md.value;

            next_option++;
        }
    }

    void subdevice_model::draw_options(const std::vector<rs2_option>& drawing_order,
        bool update_read_only_options, std::string& error_message,
        notifications_model& notifications)
    {
        for (auto& opt : drawing_order)
        {
            draw_option(opt, update_read_only_options, error_message, notifications);
        }

        for (auto i = 0; i < RS2_OPTION_COUNT; i++)
        {
            auto opt = static_cast<rs2_option>(i);
            if (opt == RS2_OPTION_FRAMES_QUEUE_SIZE) continue;
            if (std::find(drawing_order.begin(), drawing_order.end(), opt) == drawing_order.end())
            {
                draw_option(opt, update_read_only_options, error_message, notifications);
            }
        }
    }
    
    int subdevice_model::num_supported_non_default_options() const
    {
        return std::count_if(
            std::begin(options_metadata), 
            std::end(options_metadata), 
            [](const std::pair<int, option_model>& p) {return p.second.supported && p.second.opt != RS2_OPTION_FRAMES_QUEUE_SIZE; });
    }

    bool option_model::draw_option(bool update_read_only_options,
        bool is_streaming,
        std::string& error_message, notifications_model& model)
    {
        if (update_read_only_options)
        {
            update_supported(error_message);
            if (supported && is_streaming)
            {
                update_read_only_status(error_message);
                if (read_only)
                {
                    update_all_fields(error_message, model);
                }
            }
        }
        return draw(error_message, model);
    }

    stream_model::stream_model()
        : texture(std::unique_ptr<texture_buffer>(new texture_buffer())),
        _stream_not_alive(std::chrono::milliseconds(1500))
    {}

    texture_buffer* stream_model::upload_frame(frame&& f)
    {
        if (dev && dev->is_paused() && !dev->dev.is<playback>()) return nullptr;

        last_frame = std::chrono::high_resolution_clock::now();

        auto image = f.as<video_frame>();
        auto width = (image) ? image.get_width() : 640.f;
        auto height = (image) ? image.get_height() : 480.f;

        size = { static_cast<float>(width), static_cast<float>(height) };
        profile = f.get_profile();
        frame_number = f.get_frame_number();
        timestamp_domain = f.get_frame_timestamp_domain();
        timestamp = f.get_timestamp();
        fps.add_timestamp(f.get_timestamp(), f.get_frame_number());


        // populate frame metadata attributes
        for (auto i = 0; i < RS2_FRAME_METADATA_COUNT; i++)
        {
            if (f.supports_frame_metadata((rs2_frame_metadata_value)i))
                frame_md.md_attributes[i] = std::make_pair(true, f.get_frame_metadata((rs2_frame_metadata_value)i));
            else
                frame_md.md_attributes[i].first = false;
        }

        texture->upload(f);
        return texture.get();
    }

    void outline_rect(const rect& r)
    {
        glPushAttrib(GL_ENABLE_BIT);

        glLineWidth(1);
        glLineStipple(1, 0xAAAA);
        glEnable(GL_LINE_STIPPLE);

        glBegin(GL_LINE_STRIP);
        glVertex2f(r.x, r.y);
        glVertex2f(r.x, r.y + r.h);
        glVertex2f(r.x + r.w, r.y + r.h);
        glVertex2f(r.x + r.w, r.y);
        glVertex2f(r.x, r.y);
        glEnd();

        glPopAttrib();
    }

    void draw_rect(const rect& r, int line_width)
    {
        glPushAttrib(GL_ENABLE_BIT);

        glLineWidth(line_width);

        glBegin(GL_LINE_STRIP);
        glVertex2f(r.x, r.y);
        glVertex2f(r.x, r.y + r.h);
        glVertex2f(r.x + r.w, r.y + r.h);
        glVertex2f(r.x + r.w, r.y);
        glVertex2f(r.x, r.y);
        glVertex2f(r.x, r.y + r.h);
        glVertex2f(r.x + r.w, r.y + r.h);
        glVertex2f(r.x + r.w, r.y);
        glVertex2f(r.x, r.y);
        glEnd();

        glPopAttrib();
    }

    bool stream_model::is_stream_visible()
    {
        if (dev &&
            (dev->is_paused() ||
            (dev->streaming && dev->dev.is<playback>()) ||
                (dev->streaming /*&& texture->get_last_frame()*/)))
        {
            return true;
        }
        return false;
    }

    bool stream_model::is_stream_alive()
    {
        if (dev &&
            (dev->is_paused() ||
            (dev->streaming && dev->dev.is<playback>())))
        {
            last_frame = std::chrono::high_resolution_clock::now();
            return true;
        }

        using namespace std::chrono;
        auto now = high_resolution_clock::now();
        auto diff = now - last_frame;
        auto ms = duration_cast<milliseconds>(diff).count();
        _stream_not_alive.add_value(ms > _frame_timeout + _min_timeout);
        return !_stream_not_alive.eval();
    }

    void stream_model::begin_stream(std::shared_ptr<subdevice_model> d, rs2::stream_profile p)
    {
        dev = d;
        original_profile = p;
        profile = p;
        texture->colorize = d->depth_colorizer;

        if (auto vd = p.as<video_stream_profile>())
        {
            size = {
                static_cast<float>(vd.width()),
                static_cast<float>(vd.height()) };
        };
        _stream_not_alive.reset();

    }

    void stream_model::update_ae_roi_rect(const rect& stream_rect, const mouse_info& mouse, std::string& error_message)
    {
        if (dev->roi_checked)
        {
            auto&& sensor = dev->s;
            // Case 1: Starting Dragging of the ROI rect
            // Pre-condition: not capturing already + mouse is down + we are inside stream rect
            if (!capturing_roi && mouse.mouse_down && stream_rect.contains(mouse.cursor))
            {
                // Initialize roi_display_rect with drag-start position
                roi_display_rect.x = mouse.cursor.x;
                roi_display_rect.y = mouse.cursor.y;
                roi_display_rect.w = 0; // Still unknown, will be update later
                roi_display_rect.h = 0;
                capturing_roi = true; // Mark that we are in process of capturing the ROI rect
            }
            // Case 2: We are in the middle of dragging (capturing) ROI rect and we did not leave the stream boundaries
            if (capturing_roi && stream_rect.contains(mouse.cursor))
            {
                // x,y remain the same, only update the width,height with new mouse position relative to starting mouse position
                roi_display_rect.w = mouse.cursor.x - roi_display_rect.x;
                roi_display_rect.h = mouse.cursor.y - roi_display_rect.y;
            }
            // Case 3: We are in middle of dragging (capturing) and mouse was released
            if (!mouse.mouse_down && capturing_roi && stream_rect.contains(mouse.cursor))
            {
                // Update width,height one last time
                roi_display_rect.w = mouse.cursor.x - roi_display_rect.x;
                roi_display_rect.h = mouse.cursor.y - roi_display_rect.y;
                capturing_roi = false; // Mark that we are no longer dragging

                if (roi_display_rect) // If the rect is not empty?
                {
                    // Convert from local (pixel) coordinate system to device coordinate system
                    auto r = roi_display_rect;
                    r = r.normalize(stream_rect).unnormalize(_normalized_zoom.unnormalize(get_stream_bounds()));
                    dev->roi_rect = r; // Store new rect in device coordinates into the subdevice object

                    // Send it to firmware:
                    // Step 1: get rid of negative width / height
                    region_of_interest roi{};
                    roi.min_x = std::min(r.x, r.x + r.w);
                    roi.max_x = std::max(r.x, r.x + r.w);
                    roi.min_y = std::min(r.y, r.y + r.h);
                    roi.max_y = std::max(r.y, r.y + r.h);

                    try
                    {
                        // Step 2: send it to firmware
                        if (sensor->is<roi_sensor>())
                        {
                            sensor->as<roi_sensor>().set_region_of_interest(roi);
                        }
                    }
                    catch (const error& e)
                    {
                        error_message = error_to_string(e);
                    }
                }
                else // If the rect is empty
                {
                    try
                    {
                        // To reset ROI, just set ROI to the entire frame
                        auto x_margin = (int)size.x / 8;
                        auto y_margin = (int)size.y / 8;

                        // Default ROI behavior is center 3/4 of the screen:
                        if (sensor->is<roi_sensor>())
                        {
                            sensor->as<roi_sensor>().set_region_of_interest({ x_margin, y_margin,
                                                                             (int)size.x - x_margin - 1,
                                                                             (int)size.y - y_margin - 1 });
                        }

                        roi_display_rect = { 0, 0, 0, 0 };
                        dev->roi_rect = { 0, 0, 0, 0 };
                    }
                    catch (const error& e)
                    {
                        error_message = error_to_string(e);
                    }
                }

                dev->roi_checked = false;
            }
            // If we left stream bounds while capturing, stop capturing
            if (capturing_roi && !stream_rect.contains(mouse.cursor))
            {
                capturing_roi = false;
            }

            // When not capturing, just refresh the ROI rect in case the stream box moved
            if (!capturing_roi)
            {
                auto r = dev->roi_rect; // Take the current from device, convert to local coordinates
                r = r.normalize(_normalized_zoom.unnormalize(get_stream_bounds())).unnormalize(stream_rect).cut_by(stream_rect);
                roi_display_rect = r;
            }

            // Display ROI rect
            glColor3f(1.0f, 1.0f, 1.0f);
            outline_rect(roi_display_rect);
        }
    }

    std::string get_file_name(const std::string& path)
    {
        std::string file_name;
        for (auto rit = path.rbegin(); rit != path.rend(); ++rit)
        {
            if (*rit == '\\' || *rit == '/')
                break;
            file_name += *rit;
        }
        std::reverse(file_name.begin(), file_name.end());
        return file_name;
    }

    bool draw_combo_box(const std::string& id, const std::vector<std::string>& device_names, int& new_index)
    {
        std::vector<const char*>  device_names_chars = get_string_pointers(device_names);
        return ImGui::Combo(id.c_str(), &new_index, device_names_chars.data(), static_cast<int>(device_names.size()));
    }

    void viewer_model::show_3dviewer_header(ImFont* font, rs2::rect stream_rect, bool& paused)
    {
        //frame texture_map;
        //static auto last_frame_number = 0;
        //for (auto&& s : streams)
        //{
        //    if (s.second.profile.stream_type() == RS2_STREAM_DEPTH && s.second.texture->last)
        //    {
        //        auto frame_number = s.second.texture->last.get_frame_number();

        //        if (last_frame_number == frame_number) break;
        //        last_frame_number = frame_number;

        //        for (auto&& s : streams)
        //        {
        //            if (s.second.profile.stream_type() != RS2_STREAM_DEPTH && s.second.texture->last)
        //            {
        //                rendered_tex_id = s.second.texture->get_gl_handle();
        //                texture_map = s.second.texture->last; // also save it for later
        //                pc.map_to(texture_map);
        //                break;
        //            }
        //        }

        //        if (s.second.dev && !s.second.dev->is_paused())
        //            depth_frames_to_render.enqueue(s.second.texture->last);
        //        break;
        //    }
        //}


        const auto top_bar_height = 32.f;
        const auto num_of_buttons = 4;
        auto total_top_bar_height = top_bar_height; // may include single bar or additional bar for pose

        auto flags = ImGuiWindowFlags_NoResize |
            ImGuiWindowFlags_NoMove |
            ImGuiWindowFlags_NoCollapse |
            ImGuiWindowFlags_NoTitleBar;

        ImGui::PushFont(font);
        ImGui::PushStyleColor(ImGuiCol_Text, light_grey);
        ImGui::PushStyleColor(ImGuiCol_TextSelectedBg, white);
        ImGui::PushStyleVar(ImGuiStyleVar_WindowPadding, { 0, 0 });

        ImGui::PushStyleColor(ImGuiCol_Button, header_window_bg);
        ImGui::PushStyleColor(ImGuiCol_ButtonHovered, header_window_bg);
        ImGui::PushStyleColor(ImGuiCol_ButtonActive, header_window_bg);
        ImGui::PushStyleColor(ImGuiCol_WindowBg, header_window_bg);
        ImGui::SetNextWindowPos({ stream_rect.x, stream_rect.y });
        ImGui::SetNextWindowSize({ stream_rect.w, top_bar_height });
        std::string label = to_string() << "header of 3dviewer";
        ImGui::Begin(label.c_str(), nullptr, flags);

        int selected_depth_source = -1;
        std::vector<std::string> depth_sources_str;
        std::vector<int> depth_sources;
        int i = 0;
        for (auto&& s : streams)
        {
            if (s.second.is_stream_visible() &&
                s.second.texture->get_last_frame() &&
                s.second.profile.stream_type() == RS2_STREAM_DEPTH)
            {
                if (selected_depth_source_uid == -1)
                {
                    selected_depth_source_uid = streams_origin[s.second.profile.unique_id()];
                }
                if (streams_origin[s.second.profile.unique_id()] == selected_depth_source_uid)
                {
                    selected_depth_source = i;
                }

                depth_sources.push_back(s.second.profile.unique_id());

                auto dev_name = s.second.dev ? s.second.dev->dev.get_info(RS2_CAMERA_INFO_NAME) : "Unknown";
                auto stream_name = rs2_stream_to_string(s.second.profile.stream_type());

                depth_sources_str.push_back(to_string() << dev_name << " " << stream_name);

                i++;
            }
        }

        if (depth_sources_str.size() > 0 && allow_3d_source_change)
        {
            ImGui::SetCursorPos({ 7, 7 });
            ImGui::Text("Depth Source:"); ImGui::SameLine();

            ImGui::SetCursorPosY(7);
            ImGui::PushItemWidth(190);
            draw_combo_box("##Depth Source", depth_sources_str, selected_depth_source);
            i = 0;
            for (auto&& s : streams)
            {
                if (s.second.is_stream_visible() &&
                    s.second.texture->get_last_frame() &&
                    s.second.profile.stream_type() == RS2_STREAM_DEPTH)
                {
                    if (i == selected_depth_source)
                    {
                        selected_depth_source_uid =  streams_origin[s.second.profile.unique_id()];
                    }
                    i++;
                }
            }

            ImGui::PopItemWidth();
            ImGui::SameLine();
        }

        int selected_tex_source = 0;
        std::vector<std::string> tex_sources_str;
        std::vector<int> tex_sources;
        i = 0;
        for (auto&& s : streams)
        {
            if (s.second.is_stream_visible() &&
                s.second.texture->get_last_frame() &&
                (s.second.profile.stream_type() == RS2_STREAM_COLOR ||
                 s.second.profile.stream_type() == RS2_STREAM_INFRARED ||
                 s.second.profile.stream_type() == RS2_STREAM_FISHEYE))
            {
                if (selected_tex_source_uid == -1 && selected_depth_source_uid != -1)
                {
                    selected_tex_source_uid = streams_origin[s.second.profile.unique_id()];
                }
                if (streams_origin[s.second.profile.unique_id()] == selected_tex_source_uid)
                {
                    selected_tex_source = i;
                }

                tex_sources.push_back(s.second.profile.unique_id());

                auto dev_name = s.second.dev ? s.second.dev->dev.get_info(RS2_CAMERA_INFO_NAME) : "Unknown";
                std::string stream_name = rs2_stream_to_string(s.second.profile.stream_type());
                if (s.second.profile.stream_index())
                    stream_name += "_" + std::to_string(s.second.profile.stream_index());
                tex_sources_str.push_back(to_string() << dev_name << " " << stream_name);

                i++;
            }
        }

        if (!allow_3d_source_change) ImGui::SetCursorPos({ 7, 7 });
        // Only allow to change texture if we have something to put it on:
        if (tex_sources_str.size() > 0 && depth_sources_str.size() > 0 && allow_3d_source_change)
        {
            ImGui::SetCursorPosY(7);
            ImGui::Text("Texture Source:"); ImGui::SameLine();

            ImGui::SetCursorPosY(7);
            ImGui::PushItemWidth(200);
            draw_combo_box("##Tex Source", tex_sources_str, selected_tex_source);
            selected_tex_source_uid = tex_sources[selected_tex_source];
            texture.colorize = streams[selected_tex_source].texture->colorize;
            ImGui::PopItemWidth();
        }


        //ImGui::SetCursorPosY(9);
        //ImGui::Text("Viewport:"); ImGui::SameLine();
        //ImGui::SetCursorPosY(7);

        //ImGui::PushItemWidth(70);
        //std::vector<std::string> viewports{ "Top", "Front", "Side" };
        //auto selected_view = -1;
        //if (draw_combo_box("viewport_combo", viewports, selected_view))
        //{
        //    if (selected_view == 0)
        //    {
        //        reset_camera({ 0.0f, 1.5f, 0.0f });
        //    }
        //    else if (selected_view == 1)
        //    {
        //        reset_camera({ 0.0f, 0.0f, -1.5f });
        //    }
        //    else if (selected_view == 2)
        //    {
        //        reset_camera({ -1.5f, 0.0f, -0.0f });
        //    }
        //}
        //ImGui::PopItemWidth();


        ImGui::SetCursorPos({ stream_rect.w - 32 * num_of_buttons - 5, 0 });

        if (paused)
        {
            ImGui::PushStyleColor(ImGuiCol_Text, light_blue);
            ImGui::PushStyleColor(ImGuiCol_TextSelectedBg, light_blue);
            label = to_string() << textual_icons::play << "##Resume 3d";
            if (ImGui::Button(label.c_str(), { 24, top_bar_height }))
            {
                paused = false;
                for (auto&& s : streams)
                {
                    if (s.second.dev) s.second.dev->resume();
                }
            }
            if (ImGui::IsItemHovered())
            {
                ImGui::SetTooltip("Resume All");
            }
            ImGui::PopStyleColor(2);
        }
        else
        {
            label = to_string() << textual_icons::pause << "##Pause 3d";
            if (ImGui::Button(label.c_str(), { 24, top_bar_height }))
            {
                paused = true;
                for (auto&& s : streams)
                {
                    if (s.second.dev) s.second.dev->pause();
                }
            }
            if (ImGui::IsItemHovered())
            {
                ImGui::SetTooltip("Pause All");
            }
        }

        ImGui::SameLine();

        if (ImGui::Button(textual_icons::floppy, { 24, top_bar_height }))
        {
            if (auto ret = file_dialog_open(save_file, "Polygon File Format (PLY)\0*.ply\0", NULL, NULL))
            {
                auto model = ppf.get_points();

                frame tex;
                if (selected_tex_source_uid >= 0)
                {
                    tex = streams[selected_tex_source_uid].texture->get_last_frame(true);
                    if (tex) ppf.update_texture(tex);
                }

                std::string fname(ret);
                if (!ends_with(to_lower(fname), ".ply")) fname += ".ply";
                export_to_ply(fname.c_str(), not_model, model, tex);
            }
        }
        if (ImGui::IsItemHovered())
            ImGui::SetTooltip("Export 3D model to PLY format");

        ImGui::SameLine();

        if (ImGui::Button(textual_icons::refresh, { 24, top_bar_height }))
        {
            reset_camera();
        }
        if (ImGui::IsItemHovered())
            ImGui::SetTooltip("Reset View");

        ImGui::SameLine();

        if (support_non_syncronized_mode)
        {
            if (synchronization_enable)
            {
                ImGui::PushStyleColor(ImGuiCol_Text, light_blue);
                ImGui::PushStyleColor(ImGuiCol_TextSelectedBg, light_blue);
                if (ImGui::Button(textual_icons::lock, { 24, top_bar_height }))
                {
                    synchronization_enable = false;
                }
                if (ImGui::IsItemHovered())
                    ImGui::SetTooltip("Disable syncronization between the pointcloud and the texture");
                ImGui::PopStyleColor(2);
            }
            else
            {
                if (ImGui::Button(textual_icons::unlock, { 24, top_bar_height }))
                {
                    synchronization_enable = true;
                }
                if (ImGui::IsItemHovered())
                    ImGui::SetTooltip("Keep the pointcloud and the texture sycronized");
            }
        }


        ImGui::End();

        // Draw pose header if pose stream exists
        bool render_pose = false;

        for (auto&& s : streams)
        {
            if (s.second.is_stream_visible() &&
                s.second.profile.stream_type() == RS2_STREAM_POSE)
            {
                render_pose = true;                
            }
        }
        if (render_pose)
        {
            total_top_bar_height += top_bar_height; // add additional bar height for pose
            const int num_of_pose_buttons = 3; // trajectory, draw camera, boundary selection

            ImGui::SetNextWindowPos({ stream_rect.x, stream_rect.y + top_bar_height });
            ImGui::SetNextWindowSize({ stream_rect.w, top_bar_height });
            std::string pose_label = to_string() << "header of 3dviewer - pose";
            ImGui::Begin(pose_label.c_str(), nullptr, flags);

            // Draw selection buttons on the pose header
            ImGui::SetCursorPos({ stream_rect.w - 32 * num_of_pose_buttons - 5, 0 });
            
            // Draw camera object button
            if (ImGui::Button(tm2.camera_object_button.get_icon().c_str(), { 24, top_bar_height }))
            {
                tm2.camera_object_button.toggle_button();
            }            
            if (ImGui::IsItemHovered())
                ImGui::SetTooltip("%s", tm2.camera_object_button.get_tooltip().c_str());

            // Draw trajectory button            
            ImGui::SameLine();
            bool color_icon = tm2.trajectory_button.is_pressed(); //draw trajectory is on - color the icon
            if (color_icon) 
            {
                ImGui::PushStyleColor(ImGuiCol_Text, light_blue);
                ImGui::PushStyleColor(ImGuiCol_TextSelectedBg, light_blue);
            }
            if (ImGui::Button(tm2.trajectory_button.get_icon().c_str(), { 24, top_bar_height }))
            {
                tm2.trajectory_button.toggle_button();
            }
            if (color_icon)
            {
                ImGui::PopStyleColor(2);
            }            
            if (ImGui::IsItemHovered())
                ImGui::SetTooltip("%s", tm2.trajectory_button.get_tooltip().c_str());

            // Draw boundary selection button
            ImGui::SameLine();
            color_icon = tm2.boundary_button.is_pressed(); //draw boundary is on - color the icon
            if (color_icon)
            {
                ImGui::PushStyleColor(ImGuiCol_Text, light_blue);
                ImGui::PushStyleColor(ImGuiCol_TextSelectedBg, light_blue);
            }
            if (ImGui::Button(tm2.boundary_button.get_icon().c_str(), { 24, top_bar_height }))
            {
                tm2.boundary_button.toggle_button();
            }
            if (color_icon)
            {
                ImGui::PopStyleColor(2);
            }
            if (ImGui::IsItemHovered())
                ImGui::SetTooltip("%s", tm2.boundary_button.get_tooltip().c_str());

            ImGui::End();
        }
        
        ImGui::PopStyleColor(6);
        ImGui::PopStyleVar();

        ImGui::PushStyleColor(ImGuiCol_Text, light_grey);
        ImGui::PushStyleColor(ImGuiCol_TextSelectedBg, white);
        ImGui::PushStyleVar(ImGuiStyleVar_WindowPadding, { 5, 5 });
        ImGui::PushStyleVar(ImGuiStyleVar_WindowRounding, 1);

        ImGui::PushStyleColor(ImGuiCol_Button, header_window_bg);
        ImGui::PushStyleColor(ImGuiCol_ButtonHovered, header_window_bg);
        ImGui::PushStyleColor(ImGuiCol_ButtonActive, header_window_bg);
        ImGui::PushStyleColor(ImGuiCol_WindowBg, dark_sensor_bg);
        
        ImGui::SetNextWindowPos({ stream_rect.x + stream_rect.w - 265, stream_rect.y + total_top_bar_height + 5 });
        ImGui::SetNextWindowSize({ 260, 65 });
        ImGui::Begin("3D Info box", nullptr, flags);

        ImGui::Columns(2, 0, false);
        ImGui::SetColumnOffset(1, 90);

        ImGui::Text("Rotate Camera:");
        ImGui::NextColumn();
        ImGui::Text("Left Mouse Button");
        ImGui::NextColumn();

        ImGui::Text("Pan:");
        ImGui::NextColumn();
        ImGui::Text("Middle Mouse Button");
        ImGui::NextColumn();

        ImGui::Text("Zoom In/Out:");
        ImGui::NextColumn();
        ImGui::Text("Mouse Wheel");
        ImGui::NextColumn();

        ImGui::Columns();

        ImGui::End();
        ImGui::PopStyleColor(6);
        ImGui::PopStyleVar(2);


        ImGui::PopFont();
    }

    void viewer_model::gc_streams()
    {
        std::lock_guard<std::mutex> lock(streams_mutex);
        std::vector<int> streams_to_remove;
        for (auto&& kvp : streams)
        {
            if (!kvp.second.is_stream_visible() &&
                (!kvp.second.dev || (!kvp.second.dev->is_paused() && !kvp.second.dev->streaming)))
            {
                if (kvp.first == selected_depth_source_uid)
                {
                    ppf.depth_stream_active = false;
                }
                streams_to_remove.push_back(kvp.first);
            }
        }
        for (auto&& i : streams_to_remove) {
            if(selected_depth_source_uid == i)
                selected_depth_source_uid = -1;
            if(selected_tex_source_uid == i)
                selected_tex_source_uid = -1;
            streams.erase(i);

            if(ppf.frames_queue.find(i) != ppf.frames_queue.end())
            {
                ppf.frames_queue.erase(i);
            }
        }
    }

    void stream_model::show_stream_header(ImFont* font, rs2::rect stream_rect, viewer_model& viewer)
    {
        const auto top_bar_height = 32.f;
        auto num_of_buttons = 4;
        if (!viewer.allow_stream_close) num_of_buttons--;
        if (viewer.streams.size() > 1) num_of_buttons++;

        auto flags = ImGuiWindowFlags_NoResize |
            ImGuiWindowFlags_NoMove |
            ImGuiWindowFlags_NoCollapse |
            ImGuiWindowFlags_NoTitleBar | ImGuiWindowFlags_NoFocusOnAppearing | ImGuiWindowFlags_NoBringToFrontOnFocus;

        ImGui::PushFont(font);
        ImGui::PushStyleColor(ImGuiCol_Text, light_grey);
        ImGui::PushStyleColor(ImGuiCol_TextSelectedBg, white);
        ImGui::PushStyleVar(ImGuiStyleVar_WindowPadding, { 0, 0 });

        ImGui::PushStyleColor(ImGuiCol_Button, header_window_bg);
        ImGui::PushStyleColor(ImGuiCol_ButtonHovered, header_window_bg);
        ImGui::PushStyleColor(ImGuiCol_ButtonActive, header_window_bg);
        ImGui::PushStyleColor(ImGuiCol_WindowBg, header_window_bg);
        ImGui::SetNextWindowPos({ stream_rect.x, stream_rect.y - top_bar_height });
        ImGui::SetNextWindowSize({ stream_rect.w, top_bar_height });
        std::string label = to_string() << "Stream of " << profile.unique_id();
        ImGui::Begin(label.c_str(), nullptr, flags);

        ImGui::SetCursorPos({ 9, 7 });

        std::string tooltip;
        if (dev && dev->dev.supports(RS2_CAMERA_INFO_NAME) &&
            dev->dev.supports(RS2_CAMERA_INFO_SERIAL_NUMBER) &&
            dev->s->supports(RS2_CAMERA_INFO_NAME))
        {
            std::string dev_name = dev->dev.get_info(RS2_CAMERA_INFO_NAME);
            std::string dev_serial = dev->dev.get_info(RS2_CAMERA_INFO_SERIAL_NUMBER);
            std::string sensor_name = dev->s->get_info(RS2_CAMERA_INFO_NAME);
            std::string stream_name = rs2_stream_to_string(profile.stream_type());

            tooltip = to_string() << dev_name << " S/N:" << dev_serial << " | " << sensor_name << ", " << stream_name << " stream";
            const auto approx_char_width = 12;
            if (stream_rect.w - 32 * num_of_buttons >= (dev_name.size() + dev_serial.size() + sensor_name.size() + stream_name.size()) * approx_char_width)
                label = tooltip;
            else if (stream_rect.w - 32 * num_of_buttons >= (dev_name.size() + sensor_name.size() + stream_name.size()) * approx_char_width)
                label = to_string() << dev_name << " | " << sensor_name << " " << stream_name << " stream";
            else if (stream_rect.w - 32 * num_of_buttons >= (dev_name.size() + stream_name.size()) * approx_char_width)
                label = to_string() << dev_name << " " << stream_name << " stream";
            else if (stream_rect.w - 32 * num_of_buttons >= stream_name.size() * approx_char_width * 2)
                label = to_string() << stream_name << " stream";
            else
                label = "";
        }
        else
        {
            label = to_string() << "Unknown " << rs2_stream_to_string(profile.stream_type()) << " stream";
            tooltip = label;
        }

        ImGui::PushTextWrapPos(stream_rect.w - 32 * num_of_buttons - 5);
        ImGui::Text("%s", label.c_str());
        if (tooltip != label && ImGui::IsItemHovered())
            ImGui::SetTooltip("%s", tooltip.c_str());
        ImGui::PopTextWrapPos();

        ImGui::SetCursorPos({ stream_rect.w - 32 * num_of_buttons, 0 });

        auto p = dev->dev.as<playback>();
        if (dev->is_paused() || (p && p.current_status() == RS2_PLAYBACK_STATUS_PAUSED))
        {
            ImGui::PushStyleColor(ImGuiCol_Text, light_blue);
            ImGui::PushStyleColor(ImGuiCol_TextSelectedBg, light_blue);
            label = to_string() << textual_icons::play << "##Resume " << profile.unique_id();
            if (ImGui::Button(label.c_str(), { 24, top_bar_height }))
            {
                if (p)
                {
                    p.resume();
                }
                dev->resume();
            }
            if (ImGui::IsItemHovered())
            {
                ImGui::SetTooltip("Resume sensor");
            }
            ImGui::PopStyleColor(2);
        }
        else
        {
            label = to_string() << textual_icons::pause << "##Pause " << profile.unique_id();
            if (ImGui::Button(label.c_str(), { 24, top_bar_height }))
            {
                if (p)
                {
                    p.pause();
                }
                dev->pause();
            }
            if (ImGui::IsItemHovered())
            {
                ImGui::SetTooltip("Pause sensor");
            }
        }
        ImGui::SameLine();

        label = to_string() << textual_icons::camera << "##Snapshot " << profile.unique_id();
        if (ImGui::Button(label.c_str(), { 24, top_bar_height }))
        {
            auto ret = file_dialog_open(save_file, "Portable Network Graphics (PNG)\0*.png\0", NULL, NULL);

            if (ret)
            {
                std::string filename = ret;
                if (!ends_with(to_lower(filename), ".png")) filename += ".png";

                auto frame = texture->get_last_frame(true).as<video_frame>();
                if (frame)
                {
                    save_to_png(filename.data(), frame.get_width(), frame.get_height(), frame.get_bytes_per_pixel(), frame.get_data(), frame.get_width() * frame.get_bytes_per_pixel());

                    viewer.not_model.add_notification({ to_string() << "Snapshot was saved to " << filename,
                        0, RS2_LOG_SEVERITY_INFO,
                        RS2_NOTIFICATION_CATEGORY_UNKNOWN_ERROR });
                }
            }
        }
        if (ImGui::IsItemHovered())
        {
            ImGui::SetTooltip("Save snapshot");
        }
        ImGui::SameLine();

        label = to_string() << textual_icons::info_circle << "##Info " << profile.unique_id();
        if (show_stream_details)
        {
            ImGui::PushStyleColor(ImGuiCol_Text, light_blue);
            ImGui::PushStyleColor(ImGuiCol_TextSelectedBg, light_blue);

            if (ImGui::Button(label.c_str(), { 24, top_bar_height }))
            {
                show_stream_details = false;
            }
            if (ImGui::IsItemHovered())
            {
                ImGui::SetTooltip("Hide stream info overlay");
            }

            ImGui::PopStyleColor(2);
        }
        else
        {
            if (ImGui::Button(label.c_str(), { 24, top_bar_height }))
            {
                show_stream_details = true;
            }
            if (ImGui::IsItemHovered())
            {
                ImGui::SetTooltip("Show stream info overlay");
            }
        }
        ImGui::SameLine();

        if (viewer.streams.size() > 1)
        {
            if (!viewer.fullscreen)
            {
                label = to_string() << textual_icons::window_maximize << "##Maximize " << profile.unique_id();

                if (ImGui::Button(label.c_str(), { 24, top_bar_height }))
                {
                    viewer.fullscreen = true;
                    viewer.selected_stream = this;
                }
                if (ImGui::IsItemHovered())
                {
                    ImGui::SetTooltip("Maximize stream to full-screen");
                }

                ImGui::SameLine();
            }
            else if (viewer.fullscreen)
            {
                ImGui::PushStyleColor(ImGuiCol_Text, light_blue);
                ImGui::PushStyleColor(ImGuiCol_TextSelectedBg, light_blue);

                label = to_string() << textual_icons::window_restore << "##Restore " << profile.unique_id();

                if (ImGui::Button(label.c_str(), { 24, top_bar_height }))
                {
                    viewer.fullscreen = false;
                }
                if (ImGui::IsItemHovered())
                {
                    ImGui::SetTooltip("Restore tile view");
                }

                ImGui::PopStyleColor(2);
                ImGui::SameLine();
            }
        }
        else
        {
            viewer.fullscreen = false;
        }

        if (viewer.allow_stream_close)
        {
            label = to_string() << textual_icons::times << "##Stop " << profile.unique_id();
            if (ImGui::Button(label.c_str(), { 24, top_bar_height }))
            {
                dev->stop(viewer);
            }
            if (ImGui::IsItemHovered())
            {
                ImGui::SetTooltip("Stop this sensor");
            }

        }

        ImGui::End();
        ImGui::PopStyleColor(6);
        ImGui::PopStyleVar();

        if (show_stream_details)
        {
            auto flags = ImGuiWindowFlags_NoResize |
                ImGuiWindowFlags_NoMove |
                ImGuiWindowFlags_NoCollapse |
                ImGuiWindowFlags_NoTitleBar;

            ImGui::PushStyleColor(ImGuiCol_Text, light_grey);
            ImGui::PushStyleColor(ImGuiCol_TextSelectedBg, white);
            ImGui::PushStyleVar(ImGuiStyleVar_WindowPadding, { 5, 5 });
            ImGui::PushStyleVar(ImGuiStyleVar_WindowRounding, 1);

            ImGui::PushStyleColor(ImGuiCol_Button, header_window_bg);
            ImGui::PushStyleColor(ImGuiCol_ButtonHovered, header_window_bg);
            ImGui::PushStyleColor(ImGuiCol_ButtonActive, header_window_bg);
            ImGui::PushStyleColor(ImGuiCol_WindowBg, from_rgba(9, 11, 13, 100));
            ImGui::SetNextWindowPos({ stream_rect.x + stream_rect.w - 275, stream_rect.y + 5 });
            ImGui::SetNextWindowSize({ 270, 45 });
            std::string label = to_string() << "Stream Info of " << profile.unique_id();
            ImGui::Begin(label.c_str(), nullptr, flags);

            label = to_string() << size.x << "x" << size.y << ", "
                << rs2_format_to_string(profile.format()) << ", "
                << "FPS:";
            ImGui::Text("%s", label.c_str());
            ImGui::SameLine();

            label = to_string() << std::setprecision(2) << std::fixed << fps.get_fps();
            ImGui::Text("%s", label.c_str());
            if (ImGui::IsItemHovered())
            {
                ImGui::SetTooltip("FPS is calculated based on timestamps and not viewer time");
            }
            ImGui::SameLine();

            label = to_string() << "Frame#" << frame_number;
            ImGui::Text("%s", label.c_str());

            ImGui::Columns(2, 0, false);
            ImGui::SetColumnOffset(1, 160);
            label = to_string() << "Timestamp: " << std::fixed << std::setprecision(3) << timestamp;
            ImGui::Text("%s", label.c_str());
            ImGui::NextColumn();

            label = to_string() << rs2_timestamp_domain_to_string(timestamp_domain);

            if (timestamp_domain == RS2_TIMESTAMP_DOMAIN_SYSTEM_TIME)
            {
                ImGui::PushStyleColor(ImGuiCol_Text, { 1.0f, 0.0f, 0.0f, 1.0f });
                ImGui::Text("%s", label.c_str());
                if (ImGui::IsItemHovered())
                {
                    ImGui::SetTooltip("Hardware Timestamp unavailable! This is often an indication of improperly applied Kernel patch.\nPlease refer to installation.md for mode information");
                }
                ImGui::PopStyleColor();
            }
            else
            {
                ImGui::Text("%s", label.c_str());
                if (ImGui::IsItemHovered())
                {
                    ImGui::SetTooltip("Specifies the clock-domain for the timestamp (hardware-clock / system-time)");
                }
            }

            ImGui::Columns(1);

            ImGui::End();
            ImGui::PopStyleColor(6);
            ImGui::PopStyleVar(2);
        }
    }

    void stream_model::show_stream_footer(const rect &stream_rect, const  mouse_info& mouse)
    {
        auto flags = ImGuiWindowFlags_NoResize |
            ImGuiWindowFlags_NoMove |
            ImGuiWindowFlags_NoCollapse |
            ImGuiWindowFlags_NoTitleBar;

        ImGui::PushStyleColor(ImGuiCol_WindowBg, transparent);
        ImGui::SetNextWindowPos({ stream_rect.x, stream_rect.y + stream_rect.h - 30 });
        ImGui::SetNextWindowSize({ stream_rect.w, 30 });
        std::string label = to_string() << "Footer for stream of " << profile.unique_id();
        ImGui::Begin(label.c_str(), nullptr, flags);

        if (stream_rect.contains(mouse.cursor))
        {
            std::stringstream ss;
            rect cursor_rect{ mouse.cursor.x, mouse.cursor.y };
            auto ts = cursor_rect.normalize(stream_rect);
            auto pixels = ts.unnormalize(_normalized_zoom.unnormalize(get_stream_bounds()));
            auto x = (int)pixels.x;
            auto y = (int)pixels.y;

            ss << std::fixed << std::setprecision(0) << x << ", " << y;

            float val{};
            if (texture->try_pick(x, y, &val))
            {
                ss << ", *p: 0x" << std::hex << val;
            }

            if (texture->get_last_frame().is<depth_frame>())
            {
                auto meters = texture->get_last_frame().as<depth_frame>().get_distance(x, y);
                if (meters > 0)
                {
                    ss << std::dec << ", "
                        << std::setprecision(2) << meters << " meters";
                }
            }

            label = ss.str();
            ImGui::Text("%s", label.c_str());
        }

        ImGui::End();
        ImGui::PopStyleColor();
        ImGui::PopFont();
    }

    rect stream_model::get_normalized_zoom(const rect& stream_rect, const mouse_info& g, bool is_middle_clicked, float zoom_val)
    {
        rect zoomed_rect = dev->normalized_zoom.unnormalize(stream_rect);
        if (stream_rect.contains(g.cursor))
        {
            if (!is_middle_clicked)
            {
                if (zoom_val < 1.f)
                {
                    zoomed_rect = zoomed_rect.center_at(g.cursor)
                        .zoom(zoom_val)
                        .fit({ 0, 0, 40, 40 })
                        .enclose_in(zoomed_rect)
                        .enclose_in(stream_rect);
                }
                else if (zoom_val > 1.f)
                {
                    zoomed_rect = zoomed_rect.zoom(zoom_val).enclose_in(stream_rect);
                }
            }
            else
            {
                auto dir = g.cursor - _middle_pos;

                if (dir.length() > 0)
                {
                    zoomed_rect = zoomed_rect.pan(1.1f * dir).enclose_in(stream_rect);
                }
            }
            dev->normalized_zoom = zoomed_rect.normalize(stream_rect);
        }
        return dev->normalized_zoom;
    }

    void stream_model::show_frame(const rect& stream_rect, const mouse_info& g, std::string& error_message)
    {
        auto zoom_val = 1.f;
        if (stream_rect.contains(g.cursor))
        {
            static const auto wheel_step = 0.1f;
            auto mouse_wheel_value = -g.mouse_wheel * 0.1f;
            if (mouse_wheel_value > 0)
                zoom_val += wheel_step;
            else if (mouse_wheel_value < 0)
                zoom_val -= wheel_step;
        }

        auto is_middle_clicked = ImGui::GetIO().MouseDown[0] ||
            ImGui::GetIO().MouseDown[2];

        if (!_mid_click && is_middle_clicked)
            _middle_pos = g.cursor;

        _mid_click = is_middle_clicked;

        _normalized_zoom = get_normalized_zoom(stream_rect,
            g, is_middle_clicked,
            zoom_val);
        texture->show(stream_rect, 1.f, _normalized_zoom);

        if (dev && dev->show_algo_roi)
        {
            rect r{ float(dev->algo_roi.min_x), float(dev->algo_roi.min_y),
                    float(dev->algo_roi.max_x - dev->algo_roi.min_x),
                    float(dev->algo_roi.max_y - dev->algo_roi.min_y) };

            r = r.normalize(_normalized_zoom.unnormalize(get_stream_bounds())).unnormalize(stream_rect).cut_by(stream_rect);

            glColor3f(yellow.x, yellow.y, yellow.z);
            draw_rect(r, 2);

            std::string message = "Metrics Region of Interest";
            auto msg_width = stb_easy_font_width((char*)message.c_str());
            if (msg_width < r.w)
                draw_text(r.x + r.w / 2 - msg_width / 2, r.y + 10, message.c_str());

            glColor3f(1.f, 1.f, 1.f);
        }

        update_ae_roi_rect(stream_rect, g, error_message);
        texture->show_preview(stream_rect, _normalized_zoom);

        if (is_middle_clicked)
            _middle_pos = g.cursor;
    }

    void stream_model::show_metadata(const mouse_info& g)
    {
        auto flags = ImGuiWindowFlags_ShowBorders;

        ImGui::PushStyleColor(ImGuiCol_WindowBg, { 0.3f, 0.3f, 0.3f, 0.5 });
        ImGui::PushStyleColor(ImGuiCol_TitleBg, { 0.f, 0.25f, 0.3f, 1 });
        ImGui::PushStyleColor(ImGuiCol_TitleBgActive, { 0.f, 0.3f, 0.8f, 1 });
        ImGui::PushStyleColor(ImGuiCol_Text, { 1, 1, 1, 1 });

        std::string label = to_string() << profile.stream_name() << " Stream Metadata";
        ImGui::Begin(label.c_str(), nullptr, flags);

        // Print all available frame metadata attributes
        for (size_t i = 0; i < RS2_FRAME_METADATA_COUNT; i++)
        {
            if (frame_md.md_attributes[i].first)
            {
                label = to_string() << rs2_frame_metadata_to_string((rs2_frame_metadata_value)i) << " = " << frame_md.md_attributes[i].second;
                ImGui::Text("%s", label.c_str());
            }
        }

        ImGui::End();

        ImGui::PopStyleColor();
        ImGui::PopStyleColor();
        ImGui::PopStyleColor();
        ImGui::PopStyleColor();
    }

    void device_model::reset()
    {
        subdevices.resize(0);
        _recorder.reset();
    }

    std::pair<std::string, std::string> get_device_name(const device& dev)
    {
        // retrieve device name
        std::string name = (dev.supports(RS2_CAMERA_INFO_NAME)) ? dev.get_info(RS2_CAMERA_INFO_NAME) : "Unknown";

        // retrieve device serial number
        std::string serial = (dev.supports(RS2_CAMERA_INFO_SERIAL_NUMBER)) ? dev.get_info(RS2_CAMERA_INFO_SERIAL_NUMBER) : "Unknown";

        std::stringstream s;

        if (dev.is<playback>())
        {
            auto playback_dev = dev.as<playback>();

            s << "Playback device: ";
            name += (to_string() << " (File: " << playback_dev.file_name() << ")");
        }
        s << std::setw(25) << std::left << name;
        return std::make_pair(s.str(), serial);        // push name and sn to list
    }

    device_model::device_model(device& dev, std::string& error_message, viewer_model& viewer)
        : dev(dev)
    {
        for (auto&& sub : dev.query_sensors())
        {
            auto model = std::make_shared<subdevice_model>(dev, std::make_shared<sensor>(sub), error_message);
            subdevices.push_back(model);
        }

        auto name = get_device_name(dev);
        id = to_string() << name.first << ", " << name.second;

        // Initialize static camera info:
        for (auto i = 0; i < RS2_CAMERA_INFO_COUNT; i++)
        {
            auto info = static_cast<rs2_camera_info>(i);

            try
            {
                if (dev.supports(info))
                {
                    auto value = dev.get_info(info);
                    infos.push_back({ std::string(rs2_camera_info_to_string(info)),
                                      std::string(value) });
                }
            }
            catch (...)
            {
                infos.push_back({ std::string(rs2_camera_info_to_string(info)),
                                  std::string("???") });
            }
        }

        if (dev.is<playback>())
        {
            for (auto&& sub : subdevices)
            {
                for (auto&& p : sub->profiles)
                {
                    sub->stream_enabled[p.unique_id()] = true;
                }
            }
            play_defaults(viewer);
        }
    }
    void device_model::play_defaults(viewer_model& viewer)
    {
        for (auto&& sub : subdevices)
        {
            if (!sub->streaming)
            {
                std::vector<rs2::stream_profile> profiles;
                try
                {
                    profiles = sub->get_selected_profiles();
                }
                catch (...)
                {
                    continue;
                }

                if (profiles.empty())
                    continue;

                sub->play(profiles, viewer);

                for (auto&& profile : profiles)
                {
                    viewer.begin_stream(sub, profile);

                }
            }
        }
    }

    void viewer_model::show_event_log(ImFont* font_14, float x, float y, float w, float h)
    {
        auto flags = ImGuiWindowFlags_NoResize | ImGuiWindowFlags_NoMove |
            ImGuiWindowFlags_NoCollapse | ImGuiWindowFlags_NoTitleBar |
            ImGuiWindowFlags_NoSavedSettings | ImGuiWindowFlags_AlwaysVerticalScrollbar;

        ImGui::PushFont(font_14);
        ImGui::SetNextWindowPos({ x, y });
        ImGui::SetNextWindowSize({ w, h });
        ImGui::PushStyleVar(ImGuiStyleVar_WindowPadding, ImVec2(0, 0));
        is_output_collapsed = ImGui::Begin("Output", nullptr, ImGuiWindowFlags_NoResize | ImGuiWindowFlags_NoMove |
            ImGuiWindowFlags_NoSavedSettings | ImGuiWindowFlags_ShowBorders);

        int i = 0;
        not_model.foreach_log([&](const std::string& line) {
            ImGui::PushStyleColor(ImGuiCol_TextSelectedBg, light_blue);
            ImGui::PushStyleColor(ImGuiCol_Text, light_grey);

            auto rc = ImGui::GetCursorPos();
            ImGui::SetCursorPos({ rc.x + 10, rc.y + 4 });

            ImGui::PushStyleColor(ImGuiCol_Text, light_grey);
            ImGui::Icon(textual_icons::minus); ImGui::SameLine();
            ImGui::PopStyleColor();

            rc = ImGui::GetCursorPos();
            ImGui::SetCursorPos({ rc.x, rc.y - 4 });

            std::string label = to_string() << "##log_entry" << i++;
            ImGui::InputText(label.c_str(),
                        (char*)line.data(),
                        line.size() + 1,
                        ImGuiInputTextFlags_AutoSelectAll | ImGuiInputTextFlags_ReadOnly);
            ImGui::PopStyleColor(2);

            rc = ImGui::GetCursorPos();
            ImGui::SetCursorPos({ rc.x, rc.y - 6 });
        });

        ImGui::End();
        ImGui::PopStyleVar();
        ImGui::PopFont();
    }

    void viewer_model::popup_if_error(ImFont* font_14, std::string& error_message)
    {
        auto flags = ImGuiWindowFlags_NoResize | ImGuiWindowFlags_NoMove |
            ImGuiWindowFlags_NoCollapse | ImGuiWindowFlags_NoTitleBar |
            ImGuiWindowFlags_NoSavedSettings | ImGuiWindowFlags_AlwaysVerticalScrollbar;

        ImGui::PushFont(font_14);
        ImGui::PushStyleColor(ImGuiCol_PopupBg, sensor_bg);
        ImGui::PushStyleColor(ImGuiCol_TextSelectedBg, white);
        ImGui::PushStyleColor(ImGuiCol_Text, light_grey);
        ImGui::PushStyleVar(ImGuiStyleVar_WindowPadding, ImVec2(3, 3));
        ImGui::PushStyleVar(ImGuiStyleVar_WindowRounding, 1);

        // The list of errors the user asked not to show again:
        static std::set<std::string> errors_not_to_show;
        static bool dont_show_this_error = false;
        auto simplify_error_message = [](const std::string& s) {
            std::regex e("\\b(0x)([^ ,]*)");
            return std::regex_replace(s, e, "address");
        };

        std::string name = std::string(textual_icons::exclamation_triangle) + " Oops, something went wrong!";

        if (error_message != "")
        {
            if (errors_not_to_show.count(simplify_error_message(error_message)))
            {
                not_model.add_notification({ error_message,
                    std::chrono::duration<double, std::milli>(std::chrono::system_clock::now().time_since_epoch()).count(),
                    RS2_LOG_SEVERITY_ERROR,
                    RS2_NOTIFICATION_CATEGORY_UNKNOWN_ERROR });
                error_message = "";
            }
            else
            {
                ImGui::OpenPopup(name.c_str());
            }
        }
        if (ImGui::BeginPopupModal(name.c_str(), nullptr, ImGuiWindowFlags_AlwaysAutoResize))
        {
            ImGui::Text("RealSense error calling:");
            ImGui::PushStyleColor(ImGuiCol_TextSelectedBg, regular_blue);
            ImGui::InputTextMultiline("error", const_cast<char*>(error_message.c_str()),
                error_message.size() + 1, { 500,100 }, ImGuiInputTextFlags_AutoSelectAll | ImGuiInputTextFlags_ReadOnly);
            ImGui::PopStyleColor();

            if (ImGui::Button("OK", ImVec2(120, 0)))
            {
                if (dont_show_this_error)
                {
                    errors_not_to_show.insert(simplify_error_message(error_message));
                }
                error_message = "";
                ImGui::CloseCurrentPopup();
                dont_show_this_error = false;
            }

            ImGui::SameLine();
            ImGui::Checkbox("Don't show this error again", &dont_show_this_error);

            ImGui::EndPopup();
        }

        ImGui::PopStyleColor(3);
        ImGui::PopStyleVar(2);
        ImGui::PopFont();
    }
    void viewer_model::show_icon(ImFont* font_18, const char* label_str, const char* text, int x, int y, int id,
        const ImVec4& text_color, const std::string& tooltip)
    {
        auto flags = ImGuiWindowFlags_NoResize |
            ImGuiWindowFlags_NoMove |
            ImGuiWindowFlags_NoCollapse |
            ImGuiWindowFlags_NoTitleBar;

        ImGui::PushFont(font_18);
        ImGui::PushStyleColor(ImGuiCol_WindowBg, transparent);
        ImGui::SetNextWindowPos({ (float)x, (float)y });
        ImGui::SetNextWindowSize({ 320.f, 32.f });
        std::string label = to_string() << label_str << id;
        ImGui::Begin(label.c_str(), nullptr, flags);

        ImGui::PushStyleColor(ImGuiCol_Text, text_color);
        ImGui::Text("%s", text);
        ImGui::PopStyleColor();
        if (ImGui::IsItemHovered() && tooltip != "")
            ImGui::SetTooltip("%s", tooltip.c_str());

        ImGui::End();
        ImGui::PopStyleColor();
        ImGui::PopFont();
    }
    void viewer_model::show_paused_icon(ImFont* font_18, int x, int y, int id)
    {
        show_icon(font_18, "paused_icon", textual_icons::pause, x, y, id, white);
    }
    void viewer_model::show_recording_icon(ImFont* font_18, int x, int y, int id, float alpha_delta)
    {
        show_icon(font_18, "recording_icon", textual_icons::circle, x, y, id, from_rgba(255, 46, 54, alpha_delta * 255));
    }

    rs2::frame post_processing_filters::apply_filters(rs2::frame f)
    {

        if (f.get_profile().stream_type() == RS2_STREAM_DEPTH)
        {
            for (auto&& s : viewer.streams)
            {
                if(!s.second.dev) continue;
                auto dev = s.second.dev;

                if(s.second.original_profile.unique_id() == f.get_profile().unique_id())
                {
                    if (dev->post_processing_enabled)
                    {
                        auto dec_filter = s.second.dev->decimation_filter;
                        auto depth_2_disparity = s.second.dev->depth_to_disparity;
                        auto spatial_filter = s.second.dev->spatial_filter;
                        auto temp_filter = s.second.dev->temporal_filter;
                        auto disparity_2_depth = s.second.dev->disparity_to_depth;

                        if (dec_filter->enabled)
                            f = dec_filter->invoke(f);

                        if (depth_2_disparity->enabled)
                            f = depth_2_disparity->invoke(f);

                        if (spatial_filter->enabled)
                            f = spatial_filter->invoke(f);

                        if (temp_filter->enabled)
                            f = temp_filter->invoke(f);

                        if (disparity_2_depth->enabled)
                            f = disparity_2_depth->invoke(f);

                        return f;
                    }
                }
            }
        }
        return f;
    }

    std::vector<rs2::frame> post_processing_filters::handle_frame(rs2::frame f)
    {
        std::vector<rs2::frame> res;
        auto filtered = apply_filters(f);
        res.push_back(filtered);

        auto uid = f.get_profile().unique_id();
        auto new_uid = filtered.get_profile().unique_id();
        viewer.streams_origin[new_uid] = uid;

        if(viewer.is_3d_view)
        {
            if(viewer.is_3d_depth_source(f))
            {
                res.push_back(pc.calculate(filtered));
            }
            if(viewer.is_3d_texture_source(f))
            {
                update_texture(filtered);
            }
        }

        return res;
    }

    void post_processing_filters::proccess(rs2::frame f, const rs2::frame_source& source)
    {
        points p;
        std::vector<frame> results;
        frame res;

        if (auto composite = f.as<rs2::frameset>())
        {
            for (auto&& f : composite)
            {
                auto res = handle_frame(f);
                results.insert(results.end(), res.begin(), res.end());
            }
        }
        else
        {
             auto res = handle_frame(f);
             results.insert(results.end(), res.begin(), res.end());
        }

        res = source.allocate_composite_frame(results);

        if(res)
            source.frame_ready(std::move(res));
    }


    void post_processing_filters::render_loop()
    {
        while (keep_calculating)
        {
            try
            {
                frame frm;
                if(viewer.synchronization_enable)
                {
                    auto index = 0;
                    while (syncer_queue.poll_for_frame(&frm) && ++index <= syncer_queue.capacity())
                    {
                        processing_block.invoke(frm);
                    }
                }
                else
                {
                    std::map<int, rs2::frame_queue> frames_queue_local;
                    {
                        std::lock_guard<std::mutex> lock(viewer.streams_mutex);
                        frames_queue_local = frames_queue;
                    }
                    for (auto&& q : frames_queue_local)
                    {

                        frame frm;
                        if (q.second.poll_for_frame(&frm))
                        {
                            processing_block.invoke(frm);
                        }
                    }
                }
            }
            catch (...) {}
        }
    }

    void viewer_model::show_no_stream_overlay(ImFont* font_18, int min_x, int min_y, int max_x, int max_y)
    {
        auto flags = ImGuiWindowFlags_NoResize |
            ImGuiWindowFlags_NoMove |
            ImGuiWindowFlags_NoCollapse |
            ImGuiWindowFlags_NoTitleBar;

        ImGui::PushFont(font_18);
        ImGui::PushStyleColor(ImGuiCol_WindowBg, transparent);
        ImGui::SetNextWindowPos({ (min_x + max_x) / 2.f - 150, (min_y + max_y) / 2.f - 20 });
        ImGui::SetNextWindowSize({ float(max_x - min_x), 50.f });
        ImGui::Begin("nostreaming_popup", nullptr, flags);

        ImGui::PushStyleColor(ImGuiCol_Text, sensor_header_light_blue);
        std::string text = to_string() << "Nothing is streaming! Toggle " << textual_icons::toggle_off << " to start";
        ImGui::Text("%s", text.c_str());
        ImGui::PopStyleColor();

        ImGui::End();
        ImGui::PopStyleColor();
        ImGui::PopFont();
    }

    void viewer_model::show_no_device_overlay(ImFont* font_18, int x, int y)
    {
        auto flags = ImGuiWindowFlags_NoResize |
            ImGuiWindowFlags_NoMove |
            ImGuiWindowFlags_NoCollapse |
            ImGuiWindowFlags_NoTitleBar;

        ImGui::PushFont(font_18);
        ImGui::PushStyleColor(ImGuiCol_WindowBg, transparent);
        ImGui::SetNextWindowPos({ float(x), float(y) });
        ImGui::SetNextWindowSize({ 250.f, 50.f });
        ImGui::Begin("nostreaming_popup", nullptr, flags);

        ImGui::PushStyleColor(ImGuiCol_Text, from_rgba(0x70, 0x8f, 0xa8, 0xff));
        ImGui::Text("Connect a RealSense Camera\nor Add Source");
        ImGui::PopStyleColor();

        ImGui::End();
        ImGui::PopStyleColor();
        ImGui::PopFont();
    }

    // Generate streams layout, creates a grid-like layout with factor amount of columns
    std::map<int, rect> generate_layout(const rect& r,
        int top_bar_height, int factor,
        const std::set<stream_model*>& active_streams,
        std::map<stream_model*, int>& stream_index
    )
    {
        std::map<int, rect> results;
        if (factor == 0) return results;

        // Calc the number of rows
        auto complement = ceil((float)active_streams.size() / factor);

        auto cell_width = static_cast<float>(r.w / factor);
        auto cell_height = static_cast<float>(r.h / complement);

        auto it = active_streams.begin();
        for (auto x = 0; x < factor; x++)
        {
            for (auto y = 0; y < complement; y++)
            {
                // There might be spare boxes at the end (3 streams in 2x2 array for example)
                if (it == active_streams.end()) break;

                rect rxy = { r.x + x * cell_width, r.y + y * cell_height + top_bar_height,
                    cell_width, cell_height - top_bar_height };
                // Generate box to display the stream in
                results[stream_index[*it]] = rxy.adjust_ratio((*it)->size);
                ++it;
            }
        }

        return results;
    }

    // Return the total display area of the layout
    // The bigger it is, the more details we can see
    float evaluate_layout(const std::map<int, rect>& l)
    {
        float res = 0.f;
        for (auto&& kvp : l) res += kvp.second.area();
        return res;
    }

    std::map<int, rect> viewer_model::calc_layout(const rect& r)
    {
        const int top_bar_height = 32;

        std::set<stream_model*> active_streams;
        std::map<stream_model*, int> stream_index;
        for (auto&& stream : streams)
        {
            if (stream.second.is_stream_visible())
            {
                active_streams.insert(&stream.second);
                stream_index[&stream.second] = stream.first;
            }
        }

        if (fullscreen)
        {
            if (active_streams.count(selected_stream) == 0) fullscreen = false;
        }

        std::map<int, rect> results;

        if (fullscreen)
        {
            results[stream_index[selected_stream]] = { r.x, r.y + top_bar_height,
                                                       r.w, r.h - top_bar_height };
        }
        else
        {
            // Go over all available fx(something) layouts
            for (int f = 1; f <= active_streams.size(); f++)
            {
                auto l = generate_layout(r, top_bar_height, f,
                    active_streams, stream_index);

                // Keep the "best" layout in result
                if (evaluate_layout(l) > evaluate_layout(results))
                    results = l;
            }
        }

        return get_interpolated_layout(results);
    }

    rs2::frame viewer_model::handle_ready_frames(const rect& viewer_rect, ux_window& window, int devices, std::string& error_message)
    {
        texture_buffer* texture_frame = nullptr;
        points p;
        frame f{}, res{};

        std::map<int, frame> last_frames;
        try
        {
            auto index = 0;
            while (ppf.resulting_queue.poll_for_frame(&f) && ++index < ppf.resulting_queue_max_size)
            {
                last_frames[f.get_profile().unique_id()] = f;
            }

            for(auto&& frame : last_frames)
            {
                auto f = frame.second;
                frameset frames;
                if (frames = f.as<frameset>())
                {
                    for (auto&& frame : frames)
                    {
                        if (frame.is<points>())  // find and store the 3d points frame for later use
                        {
                            p = frame.as<points>();
                            continue;
                        }

                        if (frame.is<depth_frame>() && !paused)
                            res = frame;

                        auto texture = upload_frame(std::move(frame));

                        if ((selected_tex_source_uid == -1 && frame.get_profile().format() == RS2_FORMAT_Z16) || frame.get_profile().format() != RS2_FORMAT_ANY && is_3d_texture_source(frame))
                        {
                            texture_frame = texture;
                        }
                    }
                }
                else if (!p)
                {
                    upload_frame(std::move(f));
                }
            }
        }
        catch (const error& ex)
        {
            error_message = error_to_string(ex);
        }
        catch (const std::exception& ex)
        {
            error_message = ex.what();
        }


        gc_streams();

        window.begin_viewport();

        draw_viewport(viewer_rect, window, devices, error_message, texture_frame, p);

        not_model.draw(window.get_font(), window.width(), window.height());

        popup_if_error(window.get_font(), error_message);

        return res;
    }

    void viewer_model::reset_camera(float3 p)
    {
        target = { 0.0f, 0.0f, 0.0f };
        pos = p;

        // initialize "up" to be tangent to the sphere!
        // up = cross(cross(look, world_up), look)
        {
            float3 look = { target.x - pos.x, target.y - pos.y, target.z - pos.z };
            look = look.normalize();

            float world_up[3] = { 0.0f, 1.0f, 0.0f };

            float across[3] = {
                look.y * world_up[2] - look.z * world_up[1],
                look.z * world_up[0] - look.x * world_up[2],
                look.x * world_up[1] - look.y * world_up[0],
            };

            up.x = across[1] * look.z - across[2] * look.y;
            up.y = across[2] * look.x - across[0] * look.z;
            up.z = across[0] * look.y - across[1] * look.x;

            float up_len = up.length();
            up.x /= -up_len;
            up.y /= -up_len;
            up.z /= -up_len;
        }
    }

    void viewer_model::render_2d_view(const rect& view_rect,
        ux_window& win, int output_height,
        ImFont *font1, ImFont *font2, size_t dev_model_num,
        const mouse_info &mouse, std::string& error_message)
    {
        static periodic_timer every_sec(std::chrono::seconds(1));
        static bool icon_visible = false;
        if (every_sec) icon_visible = !icon_visible;
        float alpha = icon_visible ? 1.f : 0.2f;

        glViewport(0, 0,
            win.framebuf_width(), win.framebuf_height());
        glLoadIdentity();
        glOrtho(0, win.width(), win.height(), 0, -1, +1);

        auto layout = calc_layout(view_rect);

        if ((layout.size() == 0) && (dev_model_num > 0))
        {
            show_no_stream_overlay(font2, view_rect.x, view_rect.y, win.width(), win.height() - output_height);
        }

        for (auto &&kvp : layout)
        {
            auto&& view_rect = kvp.second;
            auto stream = kvp.first;
            auto&& stream_mv = streams[stream];
            auto&& stream_size = stream_mv.size;
            auto stream_rect = view_rect.adjust_ratio(stream_size).grow(-3);

            stream_mv.show_frame(stream_rect, mouse, error_message);

            auto p = stream_mv.dev->dev.as<playback>();
            float pos = stream_rect.x + 5;

            if (stream_mv.dev->_is_being_recorded)
            {
                show_recording_icon(font2, pos, stream_rect.y + 5, stream_mv.profile.unique_id(), alpha);
                pos += 23;
            }

            if (!stream_mv.is_stream_alive())
            {
                std::string message = to_string() << textual_icons::exclamation_triangle << " No Frames Received!";
                show_icon(font2, "warning_icon", message.c_str(),
                    stream_rect.center().x - 100,
                    stream_rect.center().y - 25,
                    stream_mv.profile.unique_id(),
                    blend(dark_red, alpha),
                    "Did not receive frames from the platform within a reasonable time window,\nplease try reducing the FPS or the resolution");
            }

            if (stream_mv.dev->is_paused() || (p && p.current_status() == RS2_PLAYBACK_STATUS_PAUSED))
                show_paused_icon(font2, pos, stream_rect.y + 5, stream_mv.profile.unique_id());

            stream_mv.show_stream_header(font1, stream_rect, *this);
            stream_mv.show_stream_footer(stream_rect, mouse);

            glColor3f(header_window_bg.x, header_window_bg.y, header_window_bg.z);
            stream_rect.y -= 32;
            stream_rect.h += 32;
            stream_rect.w += 1;
            draw_rect(stream_rect);
        }

        // Metadata overlay windows shall be drawn after textures to preserve z-buffer functionality
        for (auto &&kvp : layout)
        {
            if (streams[kvp.first].metadata_displayed)
                streams[kvp.first].show_metadata(mouse);
        }
    }

    void viewer_model::render_3d_view(const rect& viewer_rect, texture_buffer* texture, rs2::points points)
    {
        if(!paused)
        {
            if(points)
            {
                last_points = points;
            }
            if(texture)
            {
                last_texture = texture;
            }
        }
        glViewport(viewer_rect.x, 0,
            viewer_rect.w, viewer_rect.h);

        glClearColor(0, 0, 0, 1);
        glClear(GL_COLOR_BUFFER_BIT | GL_DEPTH_BUFFER_BIT);

        glMatrixMode(GL_PROJECTION);
        glPushMatrix();
        glLoadIdentity();
        gluPerspective(60, (float)viewer_rect.w / viewer_rect.h, 0.001f, 100.0f);

        glMatrixMode(GL_MODELVIEW);
        glPushMatrix();
        glLoadMatrixf(view);

        glDisable(GL_TEXTURE_2D);

        glEnable(GL_DEPTH_TEST);

        glLineWidth(1);
        glBegin(GL_LINES);
        glColor4f(0.4f, 0.4f, 0.4f, 1.f);

        glTranslatef(0, 0, -1);

        for (int i = 0; i <= 6; i++)
        {
            glVertex3i(i - 3, 1, 0);
            glVertex3i(i - 3, 1, 6);
            glVertex3i(-3, 1, i);
            glVertex3i(3, 1, i);
        }
        glEnd();

        texture_buffer::draw_axis(0.1, 1);

        if (draw_plane)
        {
            glLineWidth(2);
            glBegin(GL_LINES);

            if (is_valid(roi_rect))
            {
                glColor4f(yellow.x, yellow.y, yellow.z, 1.f);

                auto rects = subdivide(roi_rect);
                for (auto&& r : rects)
                {
                    for (int i = 0; i < 4; i++)
                    {
                        auto j = (i + 1) % 4;
                        glVertex3f(r[i].x, r[i].y, r[i].z);
                        glVertex3f(r[j].x, r[j].y, r[j].z);
                    }
                }
            }

            glEnd();
        }

        for (auto&& stream : streams)
        {
            if (stream.second.profile.stream_type() == RS2_STREAM_POSE)
            {
                auto f = stream.second.texture->get_last_frame();
                auto pose = f.as<pose_frame>();
                if (!pose)
                    continue;
                
                rs2_pose pose_data = pose.get_pose_data();
                matrix4 pose_trans = tm2_pose_to_world_transformation(pose_data);
                float model[16];
                pose_trans.to_column_major(model);
                
                // set the pose transformation as the model matrix to draw the axis
                glMatrixMode(GL_MODELVIEW);
                glPushMatrix();
                glLoadMatrixf(view);
                glMultMatrixf(model); // = view x model

                if (stream.second.profile.stream_index() > 1) //TODO: use a more robust way to identfy this
                {
                    tm2.draw_controller_pose_object();
                }
                else
                {
                    tm2.draw_pose_object();
                }

                // remove model matrix from the rest of the render
                glPopMatrix();

                rs2_vector translation{ pose_trans.mat[0][3], pose_trans.mat[1][3], pose_trans.mat[2][3] };
                tracked_point p{ translation , pose_data.tracker_confidence }; //TODO: Osnat - use tracker_confidence or mapper_confidence ?
                tm2.draw_trajectory(p);
                tm2.draw_boundary(p);
            }
        }

        glColor4f(1.f, 1.f, 1.f, 1.f);
        
        if (draw_frustrum && last_points)
        {
            glLineWidth(1.f);
            glBegin(GL_LINES);

            auto intrin = last_points.get_profile().as<video_stream_profile>().get_intrinsics();

            glColor4f(sensor_bg.x, sensor_bg.y, sensor_bg.z, 0.5f);

            for (float d = 1; d < 6; d += 2)
            {
                auto get_point = [&](float x, float y) -> float3
                {
                    float point[3];
                    float pixel[2]{ x, y };
                    rs2_deproject_pixel_to_point(point, &intrin, pixel, d);
                    glVertex3f(0.f, 0.f, 0.f);
                    glVertex3fv(point);
                    return{ point[0], point[1], point[2] };
                };

                auto top_left = get_point(0, 0);
                auto top_right = get_point(intrin.width, 0);
                auto bottom_right = get_point(intrin.width, intrin.height);
                auto bottom_left = get_point(0, intrin.height);

                glVertex3fv(&top_left.x); glVertex3fv(&top_right.x);
                glVertex3fv(&top_right.x); glVertex3fv(&bottom_right.x);
                glVertex3fv(&bottom_right.x); glVertex3fv(&bottom_left.x);
                glVertex3fv(&bottom_left.x); glVertex3fv(&top_left.x);
            }

            glEnd();

            glColor4f(1.f, 1.f, 1.f, 1.f);
        }

        if ( last_points && last_texture)
        {
            // Non-linear correspondence customized for non-flat surface exploration
            glPointSize(std::sqrt(viewer_rect.w / last_points.get_profile().as<video_stream_profile>().width()));

            if (selected_tex_source_uid >= 0)
            {
                auto tex = last_texture->get_gl_handle();
                glBindTexture(GL_TEXTURE_2D, tex);
                glEnable(GL_TEXTURE_2D);

                glTexParameteri(GL_TEXTURE_2D, GL_TEXTURE_WRAP_S, texture_border_mode);
                glTexParameteri(GL_TEXTURE_2D, GL_TEXTURE_WRAP_T, texture_border_mode);
            }

            //glTexParameterfv(GL_TEXTURE_2D, GL_TEXTURE_BORDER_COLOR, tex_border_color);

            glBegin(GL_POINTS);

            auto vertices = last_points.get_vertices();
            auto tex_coords = last_points.get_texture_coordinates();

            for (int i = 0; i < last_points.size(); i++)
            {
                if (vertices[i].z)
                {
                    glVertex3fv(vertices[i]);
                    glTexCoord2fv(tex_coords[i]);
                }

            }
            glEnd();


        }

        glDisable(GL_DEPTH_TEST);

        glPopMatrix();
        glMatrixMode(GL_PROJECTION);
        glPopMatrix();
        glPopAttrib();


        if (ImGui::IsKeyPressed('R') || ImGui::IsKeyPressed('r'))
        {
            reset_camera();
        }
    }

    void viewer_model::show_top_bar(ux_window& window, const rect& viewer_rect)
    {
        auto flags = ImGuiWindowFlags_NoResize | ImGuiWindowFlags_NoMove |
            ImGuiWindowFlags_NoCollapse | ImGuiWindowFlags_NoTitleBar |
            ImGuiWindowFlags_NoSavedSettings;

        ImGui::SetNextWindowPos({ panel_width, 0 });
        ImGui::SetNextWindowSize({ window.width() - panel_width, panel_y });

        ImGui::PushStyleVar(ImGuiStyleVar_WindowPadding, ImVec2(0, 0));
        ImGui::PushStyleColor(ImGuiCol_WindowBg, button_color);
        ImGui::Begin("Toolbar Panel", nullptr, flags);

        ImGui::PushFont(window.get_large_font());
        ImGui::PushStyleColor(ImGuiCol_Border, black);

        ImGui::SetCursorPosX(window.width() - panel_width - panel_y * 2);
        ImGui::PushStyleColor(ImGuiCol_Text, is_3d_view ? light_grey : light_blue);
        ImGui::PushStyleColor(ImGuiCol_TextSelectedBg, is_3d_view ? light_grey : light_blue);
        if (ImGui::Button("2D", { panel_y, panel_y })) is_3d_view = false;
        ImGui::PopStyleColor(2);
        ImGui::SameLine();

        ImGui::SetCursorPosX(window.width() - panel_width - panel_y * 1);
        auto pos1 = ImGui::GetCursorScreenPos();

        ImGui::PushStyleColor(ImGuiCol_Text, !is_3d_view ? light_grey : light_blue);
        ImGui::PushStyleColor(ImGuiCol_TextSelectedBg, !is_3d_view ? light_grey : light_blue);
        if (ImGui::Button("3D", { panel_y,panel_y }))
        {
            is_3d_view = true;
            update_3d_camera(viewer_rect, window.get_mouse(), true);
        }
        ImGui::PopStyleColor(3);

        ImGui::GetWindowDrawList()->AddLine({ pos1.x, pos1.y + 10 }, { pos1.x,pos1.y + panel_y - 10 }, ImColor(light_grey));


        ImGui::SameLine();
        ImGui::SetCursorPosX(window.width() - panel_width - panel_y);

        ImGui::PushStyleColor(ImGuiCol_TextSelectedBg, white);
        ImGui::PushStyleColor(ImGuiCol_PopupBg, almost_white_bg);
        ImGui::PushStyleColor(ImGuiCol_HeaderHovered, light_blue);
        ImGui::PushStyleColor(ImGuiCol_TextSelectedBg, white);

        ImGui::PushStyleVar(ImGuiStyleVar_WindowPadding, ImVec2(5, 5));

        //if (ImGui::Button(u8"\uf013textual_icons::caret_down", { panel_y,panel_y }))
        //    ImGui::OpenPopup("global_menu");

        //ImGui::PushFont(font_14);
        //if (ImGui::BeginPopup("global_menu"))
        //{
        //    ImGui::PushStyleColor(ImGuiCol_Text, dark_grey);
        //    if (ImGui::Selectable("About RealSense Viewer"))
        //    {
        //    }

        //    ImGui::PopStyleColor();
        //    ImGui::EndPopup();
        //}
        //ImGui::PopFont();
        ImGui::PopStyleVar();
        ImGui::PopStyleColor(4);
        ImGui::PopFont();

        ImGui::End();
        ImGui::PopStyleColor();
        ImGui::PopStyleVar();
    }

    void viewer_model::update_3d_camera(const rect& viewer_rect,
        mouse_info& mouse, bool force)
    {
        auto now = std::chrono::high_resolution_clock::now();
        static auto view_clock = std::chrono::high_resolution_clock::now();
        auto sec_since_update = std::chrono::duration<float, std::milli>(now - view_clock).count() / 1000;
        view_clock = now;

        if (viewer_rect.contains(mouse.cursor) || force)
        {
            arcball_camera_update(
                (float*)&pos, (float*)&target, (float*)&up, view,
                sec_since_update,
                0.2f, // zoom per tick
                -0.1f, // pan speed
                3.0f, // rotation multiplier
                viewer_rect.w, viewer_rect.h, // screen (window) size
                mouse.prev_cursor.x, mouse.cursor.x,
                mouse.prev_cursor.y, mouse.cursor.y,
                ImGui::GetIO().MouseDown[2],
                ImGui::GetIO().MouseDown[0],
                mouse.mouse_wheel,
                0);
        }

        mouse.prev_cursor = mouse.cursor;
    }

    void viewer_model::begin_stream(std::shared_ptr<subdevice_model> d, rs2::stream_profile p)
    {
        streams[p.unique_id()].begin_stream(d, p);
        ppf.frames_queue.emplace(p.unique_id(), rs2::frame_queue(5));
    }

    bool viewer_model::is_3d_texture_source(frame f)
    {
        auto index = f.get_profile().unique_id();
        auto mapped_index = streams_origin[index];

        if (index == selected_tex_source_uid || mapped_index == selected_tex_source_uid || selected_tex_source_uid == -1)
            return true;
        return false;
    }

    bool viewer_model::is_3d_depth_source(frame f)
    {
        auto index = f.get_profile().unique_id();
        auto mapped_index = streams_origin[index];

        if(index == selected_depth_source_uid || mapped_index  == selected_depth_source_uid
                ||(selected_depth_source_uid == -1 && f.get_profile().stream_type() == RS2_STREAM_DEPTH))
            return true;
        return false;
    }

    texture_buffer* viewer_model::upload_frame(frame&& f)
    {
        if (f.get_profile().stream_type() == RS2_STREAM_DEPTH)
            ppf.depth_stream_active = true;

        auto index = f.get_profile().unique_id();

        std::lock_guard<std::mutex> lock(streams_mutex);
        return streams[streams_origin[index]].upload_frame(std::move(f));
    }

    void device_model::start_recording(const std::string& path, std::string& error_message)
    {
        if (_recorder != nullptr)
        {
            return; //already recording
        }

        try
        {
            _recorder = std::make_shared<recorder>(path, dev);
            for (auto&& sub_dev_model : subdevices)
            {
                sub_dev_model->_is_being_recorded = true;
            }
            is_recording = true;
        }
        catch (const rs2::error& e)
        {
            error_message = error_to_string(e);
        }
        catch (const std::exception& e)
        {
            error_message = e.what();
        }
    }

    void device_model::stop_recording(viewer_model& viewer)
    {
        auto saved_to_filename = _recorder->filename();
        _recorder.reset();
        for (auto&& sub_dev_model : subdevices)
        {
            sub_dev_model->_is_being_recorded = false;
        }
        is_recording = false;
        notification_data nd{ to_string() << "Saved recording to: " << saved_to_filename,
            (double)std::chrono::high_resolution_clock::now().time_since_epoch().count(),
            RS2_LOG_SEVERITY_INFO,
            RS2_NOTIFICATION_CATEGORY_COUNT };
        viewer.not_model.add_notification(nd);
    }

    void device_model::pause_record()
    {
        _recorder->pause();
    }

    void device_model::resume_record()
    {
        _recorder->resume();
    }

    int device_model::draw_playback_controls(ImFont* font, viewer_model& viewer)
    {
        auto p = dev.as<playback>();
        rs2_playback_status current_playback_status = p.current_status();

        const int playback_control_height = 35;
        const float combo_box_width = 90.f;
        const float icon_width = 30;
        const float line_width = ImGui::GetWindowWidth() - 35;
        //Line looks like this ("-" == space, "[]" == icon, "[     ]" == combo_box):  |-[]-[]-[]-[]-[]-[     ]-[]-|
        const int num_icons_in_line = 6;
        const int num_combo_boxes_in_line = 1;
        const int num_spaces_in_line = num_icons_in_line + num_combo_boxes_in_line + 1;
        float space_width = (line_width - ((num_combo_boxes_in_line * combo_box_width) + (num_icons_in_line * icon_width))) / num_spaces_in_line;
        ImVec2 button_dim = { icon_width, icon_width };

        const bool supports_playback_step = false;

        ImGui::PushFont(font);

        //////////////////// Step Backwards Button ////////////////////
        ImGui::SetCursorPosX(ImGui::GetCursorPosX() + space_width);

        std::string label = to_string() << textual_icons::step_backward << "##Step Backwards " << id;

        if (ImGui::ButtonEx(label.c_str(), button_dim, supports_playback_step ? 0 : ImGuiButtonFlags_Disabled))
        {
            //p.skip_frames(1);
        }


        if (ImGui::IsItemHovered())
        {
            std::string tooltip = to_string() << "Step Backwards" << (supports_playback_step ? "" : "(Not available)");
            ImGui::SetTooltip("%s", tooltip.c_str());
        }
        ImGui::SameLine();
        //////////////////// Step Backwards Button ////////////////////


        //////////////////// Stop Button ////////////////////
        ImGui::SetCursorPosX(ImGui::GetCursorPosX() + space_width);
        label = to_string() << textual_icons::stop << "##Stop Playback " << id;

        if (ImGui::ButtonEx(label.c_str(), button_dim))
        {
            bool prev = _playback_repeat;
            _playback_repeat = false;
            p.stop();
            _playback_repeat = prev;
        }
        if (ImGui::IsItemHovered())
        {
            std::string tooltip = to_string() << "Stop Playback";
            ImGui::SetTooltip("%s", tooltip.c_str());
        }
        ImGui::SameLine();
        //////////////////// Stop Button ////////////////////



        //////////////////// Pause/Play Button ////////////////////
        ImGui::SetCursorPosX(ImGui::GetCursorPosX() + space_width);
        if (current_playback_status == RS2_PLAYBACK_STATUS_PAUSED || current_playback_status == RS2_PLAYBACK_STATUS_STOPPED)
        {
            label = to_string() << textual_icons::play << "##Play " << id;
            if (ImGui::ButtonEx(label.c_str(), button_dim))
            {
                if (current_playback_status == RS2_PLAYBACK_STATUS_STOPPED)
                {
                    play_defaults(viewer);
                }
                else
                {
                    p.resume();
                    for (auto&& s : subdevices)
                    {
                        if (s->streaming)
                            s->resume();
                    }
                }

            }
            if (ImGui::IsItemHovered())
            {
                ImGui::SetTooltip(current_playback_status == RS2_PLAYBACK_STATUS_PAUSED ? "Resume Playback" : "Start Playback");
            }
        }
        else
        {
            label = to_string() << textual_icons::pause << "##Pause Playback " << id;
            if (ImGui::ButtonEx(label.c_str(), button_dim))
            {
                p.pause();
                for (auto&& s : subdevices)
                {
                    if (s->streaming)
                        s->pause();
                }
            }
            if (ImGui::IsItemHovered())
            {
                ImGui::SetTooltip("Pause Playback");
            }
        }

        ImGui::SameLine();
        //////////////////// Pause/Play Button ////////////////////




        //////////////////// Step Forward Button ////////////////////
        ImGui::SetCursorPosX(ImGui::GetCursorPosX() + space_width);
        label = to_string() << textual_icons::step_forward << "##Step Forward " << id;
        if (ImGui::ButtonEx(label.c_str(), button_dim, supports_playback_step ? 0 : ImGuiButtonFlags_Disabled))
        {
            //p.skip_frames(-1);
        }
        if (ImGui::IsItemHovered())
        {
            std::string tooltip = to_string() << "Step Forward" << (supports_playback_step ? "" : "(Not available)");
            ImGui::SetTooltip("%s", tooltip.c_str());
        }
        ImGui::SameLine();
        //////////////////// Step Forward Button ////////////////////




        /////////////////// Repeat Button /////////////////////
        ImGui::SetCursorPosX(ImGui::GetCursorPosX() + space_width);
        if (_playback_repeat)
        {
            ImGui::PushStyleColor(ImGuiCol_Text, light_blue);
            ImGui::PushStyleColor(ImGuiCol_TextSelectedBg, light_blue);
        }
        else
        {
            ImGui::PushStyleColor(ImGuiCol_Text, white);
            ImGui::PushStyleColor(ImGuiCol_TextSelectedBg, white);
        }
        label = to_string() << textual_icons::repeat << "##Repeat " << id;
        if (ImGui::ButtonEx(label.c_str(), button_dim))
        {
            _playback_repeat = !_playback_repeat;
        }
        if (ImGui::IsItemHovered())
        {
            std::string tooltip = to_string() << (_playback_repeat ? "Disable " : "Enable ") << "Repeat ";
            ImGui::SetTooltip("%s", tooltip.c_str());
        }
        ImGui::PopStyleColor(2);
        ImGui::SameLine();
        /////////////////// Repeat Button /////////////////////


        //////////////////// Speed combo box ////////////////////
        auto pos = ImGui::GetCursorPos();
        const float speed_combo_box_v_alignment = 3.f;
        ImGui::SetCursorPos({ pos.x + space_width, pos.y + speed_combo_box_v_alignment });
        ImGui::PushItemWidth(combo_box_width);

        ImGui::PushStyleColor(ImGuiCol_FrameBg, sensor_bg);
        ImGui::PushStyleColor(ImGuiCol_ButtonHovered, sensor_bg);

        label = to_string() << "## " << id;
        if (ImGui::Combo(label.c_str(), &playback_speed_index, "Speed:   x0.25\0Speed:   x0.5\0Speed:   x1\0Speed:   x1.5\0Speed:   x2\0\0", -1, false))
        {
            float speed = 1;
            switch (playback_speed_index)
            {
            case 0: speed = 0.25f; break;
            case 1: speed = 0.5f; break;
            case 2: speed = 1.0f; break;
            case 3: speed = 1.5f; break;
            case 4: speed = 2.0f; break;
            default:
                throw std::runtime_error(to_string() << "Speed #" << playback_speed_index << " is unhandled");
            }
            p.set_playback_speed(speed);
        }
        if (ImGui::IsItemHovered())
        {
            ImGui::SetTooltip("Change playback speed rate");
        }
        ImGui::PopStyleColor(2);
        ImGui::SameLine();
        //Restore Y movement
        pos = ImGui::GetCursorPos();
        ImGui::SetCursorPos({ pos.x, pos.y - speed_combo_box_v_alignment });
        //////////////////// Speed combo box ////////////////////

        ////////////////////    Info Icon    ////////////////////
        ImGui::SetCursorPosX(ImGui::GetCursorPosX() + space_width);
        draw_info_icon(button_dim);
        ////////////////////    Info Icon    ////////////////////

        ImGui::PopFont();

        return playback_control_height;
    }

    std::string device_model::pretty_time(std::chrono::nanoseconds duration)
    {
        using namespace std::chrono;
        auto hhh = duration_cast<hours>(duration);
        duration -= hhh;
        auto mm = duration_cast<minutes>(duration);
        duration -= mm;
        auto ss = duration_cast<seconds>(duration);
        duration -= ss;
        auto ms = duration_cast<milliseconds>(duration);

        std::ostringstream stream;
        stream << std::setfill('0') << std::setw(hhh.count() >= 10 ? 2 : 1) << hhh.count() << ':' <<
            std::setfill('0') << std::setw(2) << mm.count() << ':' <<
            std::setfill('0') << std::setw(2) << ss.count();// << '.' <<
            //std::setfill('0') << std::setw(3) << ms.count();
        return stream.str();
    }

    int device_model::draw_seek_bar()
    {
        auto pos = ImGui::GetCursorPos();

        auto p = dev.as<playback>();
        rs2_playback_status current_playback_status = p.current_status();
        int64_t playback_total_duration = p.get_duration().count();
        auto progress = p.get_position();
        double part = (1.0 * progress) / playback_total_duration;
        seek_pos = static_cast<int>(std::max(0.0, std::min(part, 1.0)) * 100);
        auto playback_status = p.current_status();
        if (seek_pos != 0 && playback_status == RS2_PLAYBACK_STATUS_STOPPED)
        {
            seek_pos = 0;
        }
        float seek_bar_width = 300.f;
        ImGui::PushItemWidth(seek_bar_width);
        std::string label1 = "## " + id;
        if (ImGui::SeekSlider(label1.c_str(), &seek_pos, ""))
        {
            //Seek was dragged
            if (playback_status != RS2_PLAYBACK_STATUS_STOPPED) //Ignore seek when playback is stopped
            {
                auto duration_db = std::chrono::duration_cast<std::chrono::duration<double, std::nano>>(p.get_duration());
                auto single_percent = duration_db.count() / 100;
                auto seek_time = std::chrono::duration<double, std::nano>(seek_pos * single_percent);
                p.seek(std::chrono::duration_cast<std::chrono::nanoseconds>(seek_time));
            }
        }

        ImGui::SetCursorPos({ pos.x, pos.y + 17 });

        std::string time_elapsed = pretty_time(std::chrono::nanoseconds(progress));
        std::string duration_str = pretty_time(std::chrono::nanoseconds(playback_total_duration));
        ImGui::Text("%s", time_elapsed.c_str());
        ImGui::SameLine();
        float pos_y = ImGui::GetCursorPosY();

        ImGui::SetCursorPos({ pos.x + seek_bar_width - 45 , pos_y });
        ImGui::Text("%s", duration_str.c_str());

        return 50;
    }

    int device_model::draw_playback_panel(ImFont* font, viewer_model& view)
    {
        ImGui::PushStyleColor(ImGuiCol_Button, sensor_bg);
        ImGui::PushStyleColor(ImGuiCol_Text, light_grey);
        ImGui::PushStyleColor(ImGuiCol_PopupBg, almost_white_bg);
        ImGui::PushStyleColor(ImGuiCol_HeaderHovered, from_rgba(0, 0xae, 0xff, 255));
        ImGui::PushStyleColor(ImGuiCol_TextSelectedBg, white);


        auto pos = ImGui::GetCursorPos();
        auto controls_height = draw_playback_controls(font, view);
        float seek_bar_left_alignment = 4.f;
        ImGui::SetCursorPos({ pos.x + seek_bar_left_alignment, pos.y + controls_height });
        ImGui::PushFont(font);
        auto seek_bar_height = draw_seek_bar();
        ImGui::PopFont();
        ImGui::PopStyleColor(5);
        return controls_height + seek_bar_height;

    }

    void device_model::draw_controllers_panel(ImFont* font, bool is_device_streaming)
    {
        if (!is_device_streaming)
        {
            controllers.clear();
            available_controllers.clear();
            return;
        }
        
        if (controllers.size() > 0 || available_controllers.size() > 0)
        {
            int flags = dev.is<playback>() ? ImGuiButtonFlags_Disabled : 0;
            ImGui::PushStyleColor(ImGuiCol_Button, sensor_bg);
            ImGui::PushStyleColor(ImGuiCol_Text, light_grey);
            ImGui::PushStyleColor(ImGuiCol_PopupBg, almost_white_bg);
            ImGui::PushStyleColor(ImGuiCol_HeaderHovered, from_rgba(0, 0xae, 0xff, 255));
            ImGui::PushStyleColor(ImGuiCol_TextSelectedBg, white);
            ImGui::PushFont(font);
            ImGui::PushStyleVar(ImGuiStyleVar_ItemSpacing, { 10,0 });
            const float button_dim = 30.f;
            for (auto&& c : available_controllers)
            {
                ImGui::PushStyleColor(ImGuiCol_Text, white);
                ImGui::PushStyleColor(ImGuiCol_TextSelectedBg, white);
                std::string action = "Attach controller";
                std::string mac = to_string() << (int)c[0] << ":" << (int)c[1] << ":" << (int)c[2] << ":" << (int)c[3] << ":" << (int)c[4] << ":" << (int)c[5];
                std::string label = to_string() << u8"\uf11b" << "##" << action << mac;
                if (ImGui::ButtonEx(label.c_str(), { button_dim , button_dim }, flags))
                {
                    dev.as<tm2>().connect_controller(c);
                }
                if (ImGui::IsItemHovered())
                {
                    ImGui::SetTooltip("%s", action.c_str());
                }
                ImGui::SameLine();
                ImGui::Text("%s", mac.c_str());
                ImGui::PopStyleColor(2);
            }
            for (auto&& c : controllers)
            {
                ImGui::PushStyleColor(ImGuiCol_Text, light_blue);
                ImGui::PushStyleColor(ImGuiCol_TextSelectedBg, light_blue);
                std::string action = "Detach controller";
                std::string label = to_string() << u8"\uf11b" << "##" << action << c.first;
                if (ImGui::ButtonEx(label.c_str(), { button_dim , button_dim }, flags))
                {
                    dev.as<tm2>().disconnect_controller(c.first);
                }
                if (ImGui::IsItemHovered())
                {
                    ImGui::SetTooltip("%s", action.c_str());
                }
                ImGui::SameLine();
                ImGui::Text("Controller #%d (connected)", c.first);
                ImGui::PopStyleColor(2);
            }
            ImGui::PopStyleVar();
            ImGui::PopFont();
            ImGui::PopStyleColor(5);
        }
    }

    std::vector<std::string> get_device_info(const device& dev, bool include_location)
    {
        std::vector<std::string> res;
        for (auto i = 0; i < RS2_CAMERA_INFO_COUNT; i++)
        {
            auto info = static_cast<rs2_camera_info>(i);

            // When camera is being reset, either because of "hardware reset"
            // or because of switch into advanced mode,
            // we don't want to capture the info that is about to change
            if ((info == RS2_CAMERA_INFO_PHYSICAL_PORT ||
                info == RS2_CAMERA_INFO_ADVANCED_MODE)
                && !include_location) continue;

            if (dev.supports(info))
            {
                auto value = dev.get_info(info);
                res.push_back(value);
            }
        }
        return res;
    }

    std::vector<std::pair<std::string, std::string>> get_devices_names(const device_list& list)
    {
        std::vector<std::pair<std::string, std::string>> device_names;

        for (uint32_t i = 0; i < list.size(); i++)
        {
            try
            {
                auto dev = list[i];
                device_names.push_back(get_device_name(dev));        // push name and sn to list
            }
            catch (...)
            {
                device_names.push_back(std::pair<std::string, std::string>(to_string() << "Unknown Device #" << i, ""));
            }
        }
        return device_names;
    }

    bool yes_no_dialog(const std::string& title, const std::string& do_what, bool& approved)
    {
        auto clicked = false;
        ImGui::OpenPopup(title.c_str());
        if (ImGui::BeginPopupModal(title.c_str(), NULL, ImGuiWindowFlags_AlwaysAutoResize))
        {
            std::string msg = to_string() << "\t\tAre you sure you want to " << do_what << "?\t\t\n";
            ImGui::Text("\n%s\n", msg.c_str());
            ImGui::Separator();
            auto width = ImGui::GetWindowWidth();
            ImGui::Dummy(ImVec2(width / 4.f, 0));
            ImGui::SameLine();
            if (ImGui::Button("Yes", ImVec2(60, 30)))
            {
                ImGui::CloseCurrentPopup();
                approved = true;
                clicked = true;
            }
            ImGui::SameLine();
            if (ImGui::Button("No", ImVec2(60, 30)))
            {
                ImGui::CloseCurrentPopup();
                approved = false;
                clicked = true;
            }
            ImGui::NewLine();
            ImGui::EndPopup();
        }
        return clicked;
    }

    void device_model::draw_advanced_mode_tab(viewer_model& view)
    {
        using namespace rs400;
        ImGui::PushStyleColor(ImGuiCol_TextSelectedBg, { 0.9f, 0.9f, 0.9f, 1 });

        auto is_advanced_mode = dev.is<advanced_mode>();
        if (ImGui::TreeNode("Advanced Mode"))
        {
            try
            {
                if (!is_advanced_mode)
                {
                    // TODO: Why are we showing the tab then??
                    ImGui::TextColored(redish, "Selected device does not offer\nany advanced settings");
                }
                else
                {
                    auto advanced = dev.as<advanced_mode>();
                    if (advanced.is_enabled())
                    {
                        static bool show_dialog = false;
                        static bool disable_approved = true;
                        if (allow_remove)
                        {
                            if (ImGui::Button("Disable Advanced Mode", ImVec2{ 226, 0 }))
                            {
                                show_dialog = true;
                                disable_approved = false;
                            }

                            if (ImGui::IsItemHovered())
                            {
                                ImGui::SetTooltip("Disabling advanced mode will reset depth generation to factory settings\nThis will not affect calibration");
                            }

                            if (show_dialog &&
                                yes_no_dialog("Advanced Mode", "Disable Advanced Mode", disable_approved))
                            {
                                if (disable_approved)
                                {
                                    advanced.toggle_advanced_mode(false);
                                    restarting_device_info = get_device_info(dev, false);
                                    view.not_model.add_log("Switching out of advanced mode...");
                                }
                                show_dialog = false;
                            }

                            if (ImGui::IsItemHovered())
                            {
                                ImGui::SetTooltip("Disabling advanced mode will reset depth generation to factory settings\nThis will not affect calibration");
                            }
                        }

                        draw_advanced_mode_controls(advanced, amc, get_curr_advanced_controls);
                    }
                    else
                    {
                        if (allow_remove)
                        {
                            static bool show_dialog = false;
                            static bool enable_approved = true;
                            if (ImGui::Button("Enable Advanced Mode", ImVec2{ 226, 0 }))
                            {
                                show_dialog = true;
                                enable_approved = false;
                            }

                            if (ImGui::IsItemHovered())
                            {
                                ImGui::SetTooltip("Advanced mode is a persistent camera state unlocking calibration formats and depth generation controls\nYou can always reset the camera to factory defaults by disabling advanced mode");
                            }

                            if (show_dialog &&
                                yes_no_dialog("Advanced Mode", "Enable Advanced Mode", enable_approved))
                            {
                                if (enable_approved)
                                {
                                    advanced.toggle_advanced_mode(true);
                                    restarting_device_info = get_device_info(dev, false);
                                    view.not_model.add_log("Switching into advanced mode...");
                                }
                                show_dialog = false;
                            }
                        }

                        ImGui::TextColored(redish, "Device is not in advanced mode!\nTo access advanced functionality\nclick \"Enable Advanced Mode\"");
                    }
                }
            }
            catch (...)
            {
                ImGui::TextColored(redish, "Couldn't fetch Advanced Mode settings");
            }

            ImGui::TreePop();
        }

        ImGui::PopStyleColor();
    }

    void device_model::draw_info_icon(const ImVec2& size)
    {
        std::string info_button_name = to_string() << textual_icons::info_circle << "##" << id;
        auto info_button_color = show_device_info ? light_blue : light_grey;
        ImGui::PushStyleColor(ImGuiCol_Text, info_button_color);
        ImGui::PushStyleColor(ImGuiCol_TextSelectedBg, info_button_color);
        if (ImGui::Button(info_button_name.c_str(), size))
        {
            show_device_info = !show_device_info;
        }
        if (ImGui::IsItemHovered())
        {
            ImGui::SetTooltip("%s", show_device_info ? "Hide Device Details" : "Show Device Details");
        }
        ImGui::PopStyleColor(2);
    }

    float device_model::draw_device_panel(float panel_width,
                                          ux_window& window,
                                          std::string& error_message,
                                          viewer_model& viewer)
    {
        /*
        =============================
        [o]     [@]     [i]     [=]
        Record   Sync    Info    More
        =============================
        */

        const bool is_playback_device = dev.is<playback>();
        const float device_panel_height = 60.0f;
        auto panel_pos = ImGui::GetCursorPos();

        ImGui::PushFont(window.get_large_font());
        ImGui::PushStyleColor(ImGuiCol_Button, sensor_bg);
        ImGui::PushStyleColor(ImGuiCol_ButtonHovered, sensor_bg);
        ImGui::PushStyleColor(ImGuiCol_ButtonActive, sensor_bg);
        ImGui::PushStyleColor(ImGuiCol_Text, light_grey);
        ImGui::PushStyleColor(ImGuiCol_PopupBg, almost_white_bg);
        ImGui::PushStyleColor(ImGuiCol_HeaderHovered, light_blue);
        ImGui::PushStyleColor(ImGuiCol_TextSelectedBg, light_grey);
        ImGui::PushStyleVar(ImGuiStyleVar_WindowPadding, ImVec2(5, 5));

        ////////////////////////////////////////
        // Draw recording icon
        ////////////////////////////////////////
        bool is_streaming = std::any_of(subdevices.begin(), subdevices.end(), [](const std::shared_ptr<subdevice_model>& sm)
        {
            return sm->streaming;
        });
        textual_icon button_icon = is_recording ? textual_icons::stop : textual_icons::circle;
        const float icons_width = 78.0f;
        const ImVec2 device_panel_icons_size{ icons_width, 25 };
        std::string recorod_button_name = to_string() << button_icon << "##" << id;
        auto record_button_color = is_recording ? light_blue : light_grey;
        ImGui::PushStyleColor(ImGuiCol_Text, record_button_color);
        ImGui::PushStyleColor(ImGuiCol_TextSelectedBg, record_button_color);
        if (ImGui::ButtonEx(recorod_button_name.c_str(), device_panel_icons_size, (!is_streaming || is_playback_device) ? ImGuiButtonFlags_Disabled : 0))
        {
            if (is_recording) //is_recording is changed inside stop/start_recording
            {
                stop_recording(viewer);
            }
            else
            {
                auto path = rs2::get_folder_path(rs2::special_folder::user_documents) + rs2::get_timestamped_file_name() + ".bag";
                start_recording(path, error_message);
            }
        }
        if (ImGui::IsItemHovered())
        {
            std::string record_button_hover_text = (!is_streaming ? "Start streaming to enable recording" : (is_recording ? "Stop Recording" : "Start Recording"));
            ImGui::SetTooltip("%s", record_button_hover_text.c_str());
        }

        ImGui::PopStyleColor(2);
        ImGui::SameLine();
        ////////////////////////////////////////
        // Draw Sync icon
        ////////////////////////////////////////
        std::string sync_button_name = to_string() << textual_icons::refresh << "##" << id;
        bool is_sync_enabled = false; //TODO: use device's member
        auto sync_button_color = is_sync_enabled ? light_blue : light_grey;
        ImGui::PushStyleColor(ImGuiCol_Text, sync_button_color);
        ImGui::PushStyleColor(ImGuiCol_TextSelectedBg, sync_button_color);
        if (ImGui::ButtonEx(sync_button_name.c_str(), device_panel_icons_size, ImGuiButtonFlags_Disabled))
        {
            is_sync_enabled = !is_sync_enabled;
        }
        if (ImGui::IsItemHovered())
        {
            ImGui::SetTooltip("%s", is_sync_enabled ? "Disable streams synchronization" : "Enable streams synchronization");
        }
        ImGui::PopStyleColor(2);
        ImGui::SameLine();
        ////////////////////////////////////////
        // Draw Info icon
        ////////////////////////////////////////
        draw_info_icon(device_panel_icons_size);
        ImGui::SameLine();

        ////////////////////////////////////////
        // Draw Menu icon
        ////////////////////////////////////////
        std::string label = to_string() << "device_menu" << id;
        std::string bars_button_name = to_string() << textual_icons::bars << "##" << id;

        if (ImGui::Button(bars_button_name.c_str(), device_panel_icons_size))
        {
            ImGui::OpenPopup(label.c_str());
        }
        if (ImGui::IsItemHovered())
        {
            ImGui::SetTooltip("%s", "Click for more");
        }
        ImGui::PopFont();
        ImGui::PushFont(window.get_font());
<<<<<<< HEAD

        bool is_device_streaming = std::any_of(subdevices.begin(), subdevices.end(), [](const std::shared_ptr<subdevice_model>& s) { return s->streaming; });
=======
>>>>>>> b714e4c9
        if (ImGui::BeginPopup(label.c_str()))
        {
            bool something_to_show = false;
            ImGui::PushStyleColor(ImGuiCol_Text, dark_grey);
<<<<<<< HEAD
            if (!show_device_info && ImGui::Selectable("Show Device Details..."))
            {
                show_device_info = true;
            }
            if (show_device_info && ImGui::Selectable("Hide Device Details..."))
            {
                show_device_info = false;
            }
            if (!is_recording && !dev.is<playback>())
            {
                if (ImGui::Selectable("Record to File...", false, is_device_streaming ? ImGuiSelectableFlags_Disabled : 0))
                {
                    auto ret = file_dialog_open(save_file, "ROS-bag\0*.bag\0", NULL, NULL);

                    if (ret)
                    {
                        std::string filename = ret;
                        if (!ends_with(to_lower(filename), ".bag")) filename += ".bag";

                        start_recording(filename, error_message);
                    }
                }
                if (is_device_streaming)
                {
                    if (ImGui::IsItemHovered())
                        ImGui::SetTooltip("Stop streaming to enable recording");
                }
            }
            if (auto loopback = dev.as<rs2::tm2>())
            {
                try
                {
                    if (!loopback.is_loopback_enabled() && ImGui::Selectable("Enable loopback...", false, is_device_streaming ? ImGuiSelectableFlags_Disabled : 0))
                    {
                        if (const char* ret = file_dialog_open(file_dialog_mode::open_file, "ROS-bag\0*.bag\0", NULL, NULL))
                        {
                            loopback.enable_loopback(ret);
                        }
                    }
                    if (loopback.is_loopback_enabled() && ImGui::Selectable("Disable loopback...", false, is_device_streaming ? ImGuiSelectableFlags_Disabled : 0))
                    {
                        loopback.disable_loopback();
                    }
                    if (ImGui::IsItemHovered())
                    {
                        if (is_device_streaming)
                            ImGui::SetTooltip("Stop streaming to use loopback functionality");
                        else
                            ImGui::SetTooltip("Enter the device to loopback mode (inject frames from file to FW)");
                    }
                }
                catch (const rs2::error& e)
                {
                    error_message = error_to_string(e);
                }
                catch (const std::exception& e)
                {
                    error_message = e.what();
                }
            }
            if (show_device_info && ImGui::Selectable("Hide Device Details..."))
            {
                show_device_info = false;
            }
=======
>>>>>>> b714e4c9
            if (auto adv = dev.as<advanced_mode>())
            {
                something_to_show = true;
                try
                {
                    if (ImGui::Selectable("Load Settings", false, ImGuiSelectableFlags_SpanAllColumns))
                    {
                        auto ret = file_dialog_open(open_file, "JavaScript Object Notation (JSON)\0*.json\0", NULL, NULL);
                        if (ret)
                        {
                            std::ifstream t(ret);
                            viewer.not_model.add_log(to_string() << "Loading settings from \"" << ret << "\"...");
                            std::string str((std::istreambuf_iterator<char>(t)),
                                std::istreambuf_iterator<char>());

                            adv.load_json(str);
                            get_curr_advanced_controls = true;
                        }
                    }

                    if (ImGui::Selectable("Save Settings", false, ImGuiSelectableFlags_SpanAllColumns))
                    {
                        auto ret = file_dialog_open(save_file, "JavaScript Object Notation (JSON)\0*.json\0", NULL, NULL);

                        if (ret)
                        {
                            std::string filename = ret;
                            if (!ends_with(to_lower(filename), ".json")) filename += ".json";

                            viewer.not_model.add_log(to_string() << "Saving settings to \"" << filename << "\"...");
                            std::ofstream out(filename);
                            out << adv.serialize_json();
                            out.close();
                        }
                    }
                }
                catch (const error& e)
                {
                    error_message = error_to_string(e);
                }
                catch (const std::exception& e)
                {
                    error_message = e.what();
                }
            }

            if (allow_remove)
            {
                something_to_show = true;

                ImGui::Separator();

                if (ImGui::Selectable("Hardware Reset"))
                {
                    try
                    {
                        restarting_device_info = get_device_info(dev, false);
                        dev.hardware_reset();
                    }
                    catch (const error& e)
                    {
                        error_message = error_to_string(e);
                    }
                    catch (const std::exception& e)
                    {
                        error_message = e.what();
                    }
                }
            }


            if (!something_to_show)
            {
                ImGui::Text("This device has no additional options");
            }

            ImGui::PopStyleColor();
            ImGui::EndPopup();
        }

        ////////////////////////////////////////
        // Draw icons names
        ////////////////////////////////////////
        //Move to next line, and we want to keep the horizontal alignment
        ImGui::SetCursorPos({ panel_pos.x, ImGui::GetCursorPosY() });
        //Using transparent-non-actionable buttons to have the sam
        ImGui::PushStyleColor(ImGuiCol_Button, ImColor(0, 0, 0, 0));
        ImGui::PushStyleColor(ImGuiCol_ButtonActive, ImColor(0, 0, 0, 0));
        ImGui::PushStyleColor(ImGuiCol_ButtonHovered, ImColor(0,0,0,0));
        const ImVec2 device_panel_icons_text_size = { icons_width, 5 };
        ImGui::ButtonEx(is_recording ? "Stop" : "Record", device_panel_icons_size, (!is_streaming ? ImGuiButtonFlags_Disabled : 0));
        ImGui::SameLine();  ImGui::ButtonEx("Sync", device_panel_icons_size, ImGuiButtonFlags_Disabled);
        ImGui::SameLine(); ImGui::ButtonEx("Info", device_panel_icons_size);
        ImGui::SameLine(); ImGui::ButtonEx("More", device_panel_icons_size);
        ImGui::PopStyleColor(3);

        ImGui::PopStyleVar();
        ImGui::PopStyleColor(7);
        ImGui::PopFont();

        return device_panel_height;
    }

    void device_model::draw_controls(float panel_width, float panel_height,
        ux_window& window,
        std::string& error_message,
        device_model*& device_to_remove,
        viewer_model& viewer, float windows_width,
        bool update_read_only_options,
        std::vector<std::function<void()>>& draw_later, bool draw_device_outline)
    {
        ////////////////////////////////////////
        // draw device header
        ////////////////////////////////////////
        const bool is_playback_device = dev.is<playback>();
        auto header_h = panel_height;
        if (is_playback_device) header_h += 15;

        ImColor device_header_background_color = ImColor(from_rgba(27, 33, 38, 255));
        const float left_space = 3.f;
        const float upper_space = 3.f;

        const ImVec2 initial_screen_pos = ImGui::GetCursorScreenPos();
        //Upper Space
        ImGui::GetWindowDrawList()->AddRectFilled({ initial_screen_pos.x,initial_screen_pos.y }, { initial_screen_pos.x + panel_width,initial_screen_pos.y + upper_space }, ImColor(black));
        if (draw_device_outline)
        {
            //Upper Line
            ImGui::GetWindowDrawList()->AddLine({ initial_screen_pos.x,initial_screen_pos.y + upper_space }, { initial_screen_pos.x + panel_width,initial_screen_pos.y + upper_space }, ImColor(header_color));
        }
        //Device Header area
        ImGui::GetWindowDrawList()->AddRectFilled({ initial_screen_pos.x + 1,initial_screen_pos.y + upper_space + 1 }, { initial_screen_pos.x + panel_width, initial_screen_pos.y + header_h + upper_space }, device_header_background_color);

        auto pos = ImGui::GetCursorPos();
        ImGui::PushFont(window.get_large_font());
        ImGui::PushStyleColor(ImGuiCol_Button, device_header_background_color);
        ImGui::PushStyleColor(ImGuiCol_ButtonHovered, device_header_background_color);
        
        ////////////////////////////////////////
        // Draw device name
        ////////////////////////////////////////
        const ImVec2 name_pos = { pos.x + 8, pos.y + 17 };
        ImGui::SetCursorPos(name_pos);
        ImGui::Text(" %s", dev.get_info(RS2_CAMERA_INFO_NAME));
        ImGui::PopFont();

        ////////////////////////////////////////
        // Draw X Button
        ////////////////////////////////////////
        ImGui::PushFont(window.get_font());
        ImGui::PushStyleColor(ImGuiCol_Text, light_grey);
        ImGui::PushStyleColor(ImGuiCol_TextSelectedBg, light_grey);
        ImGui::PushStyleColor(ImGuiCol_PopupBg, almost_white_bg);
        ImGui::PushStyleColor(ImGuiCol_HeaderHovered, light_blue);
        ImGui::PushStyleVar(ImGuiStyleVar_WindowPadding, ImVec2(5, 5));
        if (allow_remove)
        {
            ImGui::Columns(1);
            float horizontal_distance_from_right_side_of_panel = 50;
            ImGui::SetCursorPos({ panel_width - horizontal_distance_from_right_side_of_panel, pos.y + 9 + (header_h - panel_height) / 2 });
            std::string remove_source_button_label = to_string() << textual_icons::times << "##" << id;
            if (ImGui::Button(remove_source_button_label.c_str(), { 33,35 }))
            {
                for (auto&& sub : subdevices)
                {
                    if (sub->streaming)
                        sub->stop(viewer);
                }
                device_to_remove = this;
            }
        }
        ImGui::PopStyleColor(4);
        ImGui::PopStyleVar();
        ImGui::PopFont();

        ////////////////////////////////////////
        // Draw playback file name
        ////////////////////////////////////////
        ImGui::SetCursorPos({ pos.x + 10, pos.y + panel_height - 9 });
        if (auto p = dev.as<playback>())
        {
            ImGui::PushFont(window.get_font());
            auto full_path = p.file_name();
            auto filename = get_file_name(full_path);
            std::string file_name_and_icon = to_string() << " " << textual_icons::file_movie << " File: \"" << filename << "\"";
            ImGui::Text("%s", file_name_and_icon.c_str());
            if (ImGui::IsItemHovered())
                ImGui::SetTooltip("%s", full_path.c_str());
            ImGui::PopFont();
        }
        ImGui::SetCursorPos({ 0, pos.y + header_h});

        ////////////////////////////////////////
        // draw device control panel
        ////////////////////////////////////////
        if (!is_playback_device) //Not displaying these controls for playback devices (since only info is supported)
        {
            pos = ImGui::GetCursorPos();
            const float vertical_space_before_device_control = 10.0f;
            const float horizontal_space_before_device_control = 3.0f;
            auto device_panel_pos = ImVec2{ pos.x + horizontal_space_before_device_control, pos.y + vertical_space_before_device_control };
            ImGui::SetCursorPos(device_panel_pos);
            const float device_panel_height = draw_device_panel(panel_width, window, error_message, viewer);
            ImGui::SetCursorPos({ device_panel_pos.x, device_panel_pos.y + device_panel_height });
        }
        ////////////////////////////////////////
        // draw playback control panel
        ////////////////////////////////////////
        if (auto p = dev.as<playback>())
        {
            pos = ImGui::GetCursorPos();
            float space_before_playback_control = 18.0f;
            auto playback_panel_pos = ImVec2{ pos.x + 10, pos.y + space_before_playback_control };
            ImGui::SetCursorPos(playback_panel_pos);
            auto playback_panel_height = draw_playback_panel(window.get_font(), viewer);
            ImGui::SetCursorPos({ playback_panel_pos.x, playback_panel_pos.y + playback_panel_height });
        }

<<<<<<< HEAD
        ImGui::SetCursorPos({ 0, pos.y + header_h + playback_control_panel_height });
        
        draw_controllers_panel(window.get_font(), is_device_streaming);
        
=======
>>>>>>> b714e4c9
        pos = ImGui::GetCursorPos();
        
        int info_control_panel_height = 0;
        if (show_device_info)
        {
            ImGui::PushFont(window.get_font());
            int line_h = 22;
            info_control_panel_height = (int)infos.size() * line_h + 5;

            for (auto&& pair : infos)
            {
                auto rc = ImGui::GetCursorPos();
                ImGui::SetCursorPos({ rc.x + 12, rc.y + 4 });
                ImGui::Text("%s:", pair.first.c_str()); ImGui::SameLine();

                ImGui::PushStyleColor(ImGuiCol_FrameBg, sensor_bg);
                ImGui::PushStyleColor(ImGuiCol_TextSelectedBg, light_blue);
                ImGui::PushStyleColor(ImGuiCol_Text, light_grey);
                ImGui::SetCursorPos({ rc.x + 130, rc.y + 1 });
                std::string label = to_string() << "##" << id << " " << pair.first;
                ImGui::InputText(label.c_str(),
                    (char*)pair.second.data(),
                    pair.second.size() + 1,
                    ImGuiInputTextFlags_AutoSelectAll | ImGuiInputTextFlags_ReadOnly);
                ImGui::PopStyleColor(3);

                ImGui::SetCursorPos({ rc.x, rc.y + line_h });
            }
            ImGui::PopFont();
        }

        ImGui::SetCursorPos({ 0, pos.y + info_control_panel_height });
        ImGui::PopStyleColor(2);

        auto sensor_top_y = ImGui::GetCursorPosY();
        ImGui::SetContentRegionWidth(windows_width - 36);

        ImGui::PushStyleColor(ImGuiCol_HeaderHovered, sensor_bg);
        ImGui::PushStyleColor(ImGuiCol_Text, light_grey);
        ImGui::PushFont(window.get_font());

        // Draw menu foreach subdevice with its properties
        for (auto&& sub : subdevices)
        {
            if (show_depth_only && !sub->s->is<depth_sensor>()) continue;

            const ImVec2 pos = ImGui::GetCursorPos();
            const ImVec2 abs_pos = ImGui::GetCursorScreenPos();
            //model_to_y[sub.get()] = pos.y;
            //model_to_abs_y[sub.get()] = abs_pos.y;

            if (!show_depth_only)
            {
                draw_later.push_back([&error_message, windows_width, &window, sub, pos, &viewer, this]()
                {
                    bool stop_recording = false;

                    ImGui::SetCursorPos({ windows_width - 35, pos.y + 3 });
                    ImGui_ScopePushFont(window.get_font());

                    ImGui_ScopePushStyleColor(ImGuiCol_Button, sensor_bg);
                    ImGui_ScopePushStyleColor(ImGuiCol_ButtonHovered, sensor_bg);
                    ImGui_ScopePushStyleColor(ImGuiCol_ButtonActive, sensor_bg);

                    if (!sub->streaming)
                    {
                        std::string label = to_string() << "  " << textual_icons::toggle_off <<"\noff   ##" << id << "," << sub->s->get_info(RS2_CAMERA_INFO_NAME);

                        ImGui_ScopePushStyleColor(ImGuiCol_Text, redish);
                        ImGui_ScopePushStyleColor(ImGuiCol_TextSelectedBg, redish + 0.1f);

                        if (sub->is_selected_combination_supported())
                        {
                            if (ImGui::Button(label.c_str(), { 30,30 }))
                            {
                                auto profiles = sub->get_selected_profiles();
                                try
                                {
                                    sub->play(profiles, viewer);
                                }
                                catch (const error& e)
                                {
                                    error_message = error_to_string(e);
                                }
                                catch (const std::exception& e)
                                {
                                    error_message = e.what();
                                }

                                for (auto&& profile : profiles)
                                {
                                    viewer.begin_stream(sub, profile);
                                }
                            }
                            if (ImGui::IsItemHovered())
                            {
                                ImGui::SetTooltip("Start streaming data from this sensor");
                            }
                        }
                        else
                        {
                            std::string text = to_string() << "  " << textual_icons::toggle_off << "\noff   ";
                            ImGui::TextDisabled("%s", text.c_str());
                            if (std::any_of(sub->stream_enabled.begin(), sub->stream_enabled.end(), [](std::pair<int, bool> const& s) { return s.second; }))
                            {
                                if (ImGui::IsItemHovered())
                                {
                                    ImGui::SetTooltip("Selected configuration (FPS, Resolution) is not supported");
                                }
                            }
                            else
                            {
                                if (ImGui::IsItemHovered())
                                {
                                    ImGui::SetTooltip("No stream selected");
                                }
                            }

                        }
                    }
                    else
                    {
<<<<<<< HEAD
                        std::string label = to_string() << u8"  \uf205\n    on##" << id << "," << sub->s->get_info(RS2_CAMERA_INFO_NAME);
                        ImGui_ScopePushStyleColor(ImGuiCol_Text, light_blue);
                        ImGui_ScopePushStyleColor(ImGuiCol_TextSelectedBg, light_blue + 0.1f);
=======
                        std::string label = to_string() << "  " << textual_icons::toggle_on << "\n    on##" << id << "," << sub->s->get_info(RS2_CAMERA_INFO_NAME);
                        ImGui::PushStyleColor(ImGuiCol_Text, light_blue);
                        ImGui::PushStyleColor(ImGuiCol_TextSelectedBg, light_blue + 0.1f);
>>>>>>> b714e4c9

                        if (ImGui::Button(label.c_str(), { 30,30 }))
                        {
                            sub->stop(viewer);

                            if (!std::any_of(subdevices.begin(), subdevices.end(),
                                [](const std::shared_ptr<subdevice_model>& sm)
                            {
                                return sm->streaming;
                            }))
                            {
                                stop_recording = true;
                            }
                        }
                        if (ImGui::IsItemHovered())
                        {
                            ImGui::SetTooltip("Stop streaming data from selected sub-device");
                        }
                    }

                    if (is_recording && stop_recording)
                    {
                        this->stop_recording(viewer);
                        for (auto&& sub : subdevices)
                        {
                            //TODO: Fix case where sensor X recorded stream 0, then stopped, and then started recording stream 1 (need 2 sensors for this to happen)
                            if (sub->is_selected_combination_supported())
                            {
                                auto profiles = sub->get_selected_profiles();
                                for (auto&& profile : profiles)
                                {
                                    viewer.streams[profile.unique_id()].dev = sub;
                                }
                            }
                        }
                    }
                });
            }

            //ImGui::GetWindowDrawList()->AddLine({ abs_pos.x, abs_pos.y - 1 },
            //{ abs_pos.x + panel_width, abs_pos.y - 1 },
            //    ImColor(black), 1.f);

            std::string label = to_string() << sub->s->get_info(RS2_CAMERA_INFO_NAME) << "##" << id;
            ImGui::PushStyleColor(ImGuiCol_Header, sensor_bg);
            ImGui::PushStyleColor(ImGuiCol_HeaderActive, sensor_bg);
            ImGui::PushStyleColor(ImGuiCol_HeaderHovered, sensor_bg);
            ImGui::PushStyleVar(ImGuiStyleVar_FramePadding, { 10, 10 });
            ImGui::PushStyleVar(ImGuiStyleVar_ItemInnerSpacing, { 0, 0 });
            ImGuiTreeNodeFlags flags{};
            if (show_depth_only) flags = ImGuiTreeNodeFlags_DefaultOpen;
            if (ImGui::TreeNodeEx(label.c_str(), flags))
            {
                ImGui::PopStyleVar();
                ImGui::PushStyleVar(ImGuiStyleVar_FramePadding, { 2, 2 });

                if (show_stream_selection)
                    sub->draw_stream_selection();

                static const std::vector<rs2_option> drawing_order{
                    RS2_OPTION_VISUAL_PRESET,
                    RS2_OPTION_EMITTER_ENABLED,
                    RS2_OPTION_ENABLE_AUTO_EXPOSURE };

                for (auto& opt : drawing_order)
                {
                    if (sub->draw_option(opt, dev.is<playback>() || update_read_only_options, error_message, viewer.not_model))
                    {
                        get_curr_advanced_controls = true;
                    }
                }

                if (sub->num_supported_non_default_options())
                {
                    label = to_string() << "Controls ##" << sub->s->get_info(RS2_CAMERA_INFO_NAME) << "," << id;
                    if (ImGui::TreeNode(label.c_str()))
                    {
                        for (auto i = 0; i < RS2_OPTION_COUNT; i++)
                        {
                            auto opt = static_cast<rs2_option>(i);
                            if (opt == RS2_OPTION_FRAMES_QUEUE_SIZE) continue;
                            if (std::find(drawing_order.begin(), drawing_order.end(), opt) == drawing_order.end())
                            {
                                if (sub->draw_option(opt, dev.is<playback>() || update_read_only_options, error_message, viewer.not_model))
                                {
                                    get_curr_advanced_controls = true;
                                }
                            }
                        }

                        ImGui::TreePop();
                    }
                }
                if (dev.is<advanced_mode>() && sub->s->is<depth_sensor>())
                    draw_advanced_mode_tab(viewer);

                for (auto&& pb : sub->const_effects)
                {
                    ImGui::SetCursorPosY(ImGui::GetCursorPosY() + 5);

                    label = to_string() << pb->get_name() << "##" << id;
                    if (ImGui::TreeNode(label.c_str()))
                    {
                        for (auto i = 0; i < RS2_OPTION_COUNT; i++)
                        {
                            auto opt = static_cast<rs2_option>(i);
                            if (opt == RS2_OPTION_FRAMES_QUEUE_SIZE) continue;
                            pb->get_option(opt).draw_option(
                                dev.is<playback>() || update_read_only_options,
                                false, error_message, viewer.not_model);
                        }

                        ImGui::TreePop();
                    }
                }

                if (sub->post_processing.size() > 0)
                {
                    ImGui::SetCursorPosY(ImGui::GetCursorPosY() + 5);
                    const ImVec2 pos = ImGui::GetCursorPos();
                    const ImVec2 abs_pos = ImGui::GetCursorScreenPos();

                    draw_later.push_back([windows_width, &window, sub, pos, &viewer, this]() {
                        if (sub->streaming) ImGui::SetCursorPos({ windows_width - 35, pos.y - 1 });
                        else ImGui::SetCursorPos({ windows_width - 27, pos.y + 2 });
                        ImGui::PushFont(window.get_font());

                        ImGui::PushStyleColor(ImGuiCol_Button, sensor_bg);
                        ImGui::PushStyleColor(ImGuiCol_ButtonHovered, sensor_bg);
                        ImGui::PushStyleColor(ImGuiCol_ButtonActive, sensor_bg);

                        if (!sub->streaming)
                        {
                            if (!sub->post_processing_enabled)
                            {
                                std::string label = to_string() << textual_icons::toggle_off;

                                ImGui::PushStyleColor(ImGuiCol_Text, redish);
                                ImGui::PushStyleColor(ImGuiCol_TextSelectedBg, redish + 0.1f);
                                ImGui::TextDisabled("%s", label.c_str());
                            }
                            else
                            {
                                std::string label = to_string() << textual_icons::toggle_on;
                                ImGui::PushStyleColor(ImGuiCol_Text, light_blue);
                                ImGui::PushStyleColor(ImGuiCol_TextSelectedBg, light_blue + 0.1f);
                                ImGui::TextDisabled("%s", label.c_str());
                            }
                        }
                        else
                        {
                            if (!sub->post_processing_enabled)
                            {
                                std::string label = to_string() << " " << textual_icons::toggle_off << "##" << id << "," << sub->s->get_info(RS2_CAMERA_INFO_NAME) << ",post";

                                ImGui::PushStyleColor(ImGuiCol_Text, redish);
                                ImGui::PushStyleColor(ImGuiCol_TextSelectedBg, redish + 0.1f);

                                if (ImGui::Button(label.c_str(), { 30,24 }))
                                {
                                    sub->post_processing_enabled = true;
                                }
                                if (ImGui::IsItemHovered())
                                {
                                    ImGui::SetTooltip("Enable post-processing filters");
                                }
                            }
                            else
                            {
                                std::string label = to_string() << " " << textual_icons::toggle_on << "##" << id << "," << sub->s->get_info(RS2_CAMERA_INFO_NAME) << ",post";
                                ImGui::PushStyleColor(ImGuiCol_Text, light_blue);
                                ImGui::PushStyleColor(ImGuiCol_TextSelectedBg, light_blue + 0.1f);

                                if (ImGui::Button(label.c_str(), { 30,24 }))
                                {
                                    sub->post_processing_enabled = false;
                                }
                                if (ImGui::IsItemHovered())
                                {
                                    ImGui::SetTooltip("Disable post-processing filters");
                                }
                            }
                        }

                        ImGui::PopStyleColor(5);
                        ImGui::PopFont();
                    });

                    label = to_string() << "Post-Processing##" << id;
                    if (ImGui::TreeNode(label.c_str()))
                    {
                        for (auto&& pb : sub->post_processing)
                        {
                            ImGui::SetCursorPosY(ImGui::GetCursorPosY() + 5);

                            const ImVec2 pos = ImGui::GetCursorPos();
                            const ImVec2 abs_pos = ImGui::GetCursorScreenPos();

                            draw_later.push_back([windows_width, &window, sub, pos, &viewer, this, pb]() {
                                if (!sub->streaming || !sub->post_processing_enabled) ImGui::SetCursorPos({ windows_width - 27, pos.y + 3 });
                                else ImGui::SetCursorPos({ windows_width - 35, pos.y - 1 });
                                ImGui::PushFont(window.get_font());

                                ImGui::PushStyleColor(ImGuiCol_Button, sensor_bg);
                                ImGui::PushStyleColor(ImGuiCol_ButtonHovered, sensor_bg);
                                ImGui::PushStyleColor(ImGuiCol_ButtonActive, sensor_bg);

                                if (!sub->streaming || !sub->post_processing_enabled)
                                {
                                    if (!pb->enabled)
                                    {
                                        std::string label = to_string() << textual_icons::toggle_off;

                                        ImGui::PushStyleColor(ImGuiCol_Text, redish);
                                        ImGui::PushStyleColor(ImGuiCol_TextSelectedBg, redish + 0.1f);
                                        ImGui::TextDisabled("%s", label.c_str());
                                    }
                                    else
                                    {
                                        std::string label = to_string() << textual_icons::toggle_on;
                                        ImGui::PushStyleColor(ImGuiCol_Text, light_blue);
                                        ImGui::PushStyleColor(ImGuiCol_TextSelectedBg, light_blue + 0.1f);
                                        ImGui::TextDisabled("%s", label.c_str());
                                    }
                                }
                                else
                                {
                                    if (!pb->enabled)
                                    {
                                        std::string label = to_string() << " " << textual_icons::toggle_off << "##" << id << "," << sub->s->get_info(RS2_CAMERA_INFO_NAME) << "," << pb->get_name();

                                        ImGui::PushStyleColor(ImGuiCol_Text, redish);
                                        ImGui::PushStyleColor(ImGuiCol_TextSelectedBg, redish + 0.1f);

                                        if (ImGui::Button(label.c_str(), { 30,24 }))
                                        {
                                            pb->enabled = true;
                                        }
                                        if (ImGui::IsItemHovered())
                                        {
                                            label = to_string() << "Enable " << pb->get_name() << " post-processing filter";
                                            ImGui::SetTooltip("%s", label.c_str());
                                        }
                                    }
                                    else
                                    {
                                        std::string label = to_string() << " " << textual_icons::toggle_on << "##" << id << "," << sub->s->get_info(RS2_CAMERA_INFO_NAME) << "," << pb->get_name();
                                        ImGui::PushStyleColor(ImGuiCol_Text, light_blue);
                                        ImGui::PushStyleColor(ImGuiCol_TextSelectedBg, light_blue + 0.1f);

                                        if (ImGui::Button(label.c_str(), { 30,24 }))
                                        {
                                            pb->enabled = false;
                                        }
                                        if (ImGui::IsItemHovered())
                                        {
                                            label = to_string() << "Disable " << pb->get_name() << " post-processing filter";
                                            ImGui::SetTooltip("%s", label.c_str());
                                        }
                                    }
                                }

                                ImGui::PopStyleColor(5);
                                ImGui::PopFont();
                            });

                            label = to_string() << pb->get_name() << "##" << id;
                            if (ImGui::TreeNode(label.c_str()))
                            {
                                for (auto i = 0; i < RS2_OPTION_COUNT; i++)
                                {
                                    auto opt = static_cast<rs2_option>(i);
                                    if (opt == RS2_OPTION_FRAMES_QUEUE_SIZE) continue;
                                    pb->get_option(opt).draw_option(
                                        dev.is<playback>() || update_read_only_options,
                                        false, error_message, viewer.not_model);
                                }

                                ImGui::TreePop();
                            }
                        }
                        ImGui::TreePop();
                    }
                }

                ImGui::TreePop();
            }

            ImGui::PopStyleVar();
            ImGui::PopStyleVar();
            ImGui::PopStyleColor(3);

            ImGui::SetCursorPosY(ImGui::GetCursorPosY() + 2);
        }

        for (auto&& sub : subdevices)
        {
            sub->update(error_message, viewer.not_model);
        }

        ImGui::PopStyleColor(2);
        ImGui::PopFont();

        auto end_screen_pos = ImGui::GetCursorScreenPos();

        if (draw_device_outline)
        {
            //Left space
            ImGui::GetWindowDrawList()->AddRectFilled({ initial_screen_pos.x,initial_screen_pos.y }, { end_screen_pos.x + left_space, end_screen_pos.y }, ImColor(black));
            //Left line
            ImGui::GetWindowDrawList()->AddLine({ initial_screen_pos.x + left_space,initial_screen_pos.y + upper_space }, { end_screen_pos.x + left_space, end_screen_pos.y }, ImColor(header_color));
            //Right line
            const float compenstaion_right = 17.f;;
            ImGui::GetWindowDrawList()->AddLine({ initial_screen_pos.x + panel_width - compenstaion_right, initial_screen_pos.y + upper_space }, { end_screen_pos.x + panel_width - compenstaion_right, end_screen_pos.y }, ImColor(header_color));
            //Button line
            const float compenstaion_button = 1.0f;
            ImGui::GetWindowDrawList()->AddLine({ end_screen_pos.x + left_space, end_screen_pos.y - compenstaion_button }, { end_screen_pos.x + left_space + panel_width, end_screen_pos.y - compenstaion_button }, ImColor(header_color));
        }
    }

    void device_model::handle_harware_events(const std::string& serialized_data)
    {
        //TODO: Move under hour glass
        std::string event_type = get_event_type(serialized_data);
        if (event_type == "Controller Event")
        {
            std::string subtype = get_subtype(serialized_data);
            if (subtype == "Connection")
            {
                std::array<uint8_t, 6> mac_addr = get_mac(serialized_data);
                int id = get_id(serialized_data);
                controllers[id] = mac_addr;
                available_controllers.erase(mac_addr);
            }
            else if (subtype == "Discovery")
            {
                std::array<uint8_t, 6> mac_addr = get_mac(serialized_data);
                available_controllers.insert(mac_addr);
            }
            else if (subtype == "Disconnection")
            {
                int id = get_id(serialized_data);
                controllers.erase(id);
            }
        }
    }


    void viewer_model::draw_viewport(const rect& viewer_rect, ux_window& window, int devices, std::string& error_message, texture_buffer* texture, points points)
    {
        if (!is_3d_view)
        {
            render_2d_view(viewer_rect, window,
                get_output_height(), window.get_font(), window.get_large_font(),
                devices, window.get_mouse(), error_message);
        }
        else
        {
            if (paused)
                show_paused_icon(window.get_large_font(), panel_width + 15, panel_y + 15 + 32, 0);

            show_3dviewer_header(window.get_font(), viewer_rect, paused);

            update_3d_camera(viewer_rect, window.get_mouse());

            rect window_size{ 0, 0, (float)window.width(), (float)window.height() };
            rect fb_size{ 0, 0, (float)window.framebuf_width(), (float)window.framebuf_height() };
            rect new_rect = viewer_rect.normalize(window_size).unnormalize(fb_size);

            render_3d_view(new_rect, texture, points);
        }

        if (ImGui::IsKeyPressed(' '))
        {
            if (paused)
            {
                for (auto&& s : streams)
                {
                    if (s.second.dev)
                    {
                        s.second.dev->resume();
                        if (s.second.dev->dev.is<playback>())
                        {
                            auto p = s.second.dev->dev.as<playback>();
                            p.resume();
                        }
                    }
                }
            }
            else
            {
                for (auto&& s : streams)
                {
                    if (s.second.dev)
                    {
                        s.second.dev->pause();
                        if (s.second.dev->dev.is<playback>())
                        {
                            auto p = s.second.dev->dev.as<playback>();
                            p.pause();
                        }
                    }
                }
            }
            paused = !paused;
        }
    }

    std::map<int, rect> viewer_model::get_interpolated_layout(const std::map<int, rect>& l)
    {
        using namespace std::chrono;
        auto now = high_resolution_clock::now();
        if (l != _layout) // detect layout change
        {
            _transition_start_time = now;
            _old_layout = _layout;
            _layout = l;
        }

        //if (_old_layout.size() == 0 && l.size() == 1) return l;

        auto diff = now - _transition_start_time;
        auto ms = duration_cast<milliseconds>(diff).count();
        auto t = smoothstep(static_cast<float>(ms), 0, 100);

        std::map<int, rect> results;
        for (auto&& kvp : l)
        {
            auto stream = kvp.first;
            if (_old_layout.find(stream) == _old_layout.end())
            {
                _old_layout[stream] = _layout[stream].center();
            }
            results[stream] = _old_layout[stream].lerp(t, _layout[stream]);
        }

        return results;
    }

    notification_data::notification_data(std::string description,
        double timestamp,
        rs2_log_severity severity,
        rs2_notification_category category)
        : _description(description),
        _timestamp(timestamp),
        _severity(severity),
        _category(category) {}


    rs2_notification_category notification_data::get_category() const
    {
        return _category;
    }

    std::string notification_data::get_description() const
    {
        return _description;
    }


    double notification_data::get_timestamp() const
    {
        return _timestamp;
    }


    rs2_log_severity notification_data::get_severity() const
    {
        return _severity;
    }

    notification_model::notification_model()
    {
        message = "";
    }

    notification_model::notification_model(const notification_data& n)
    {
        message = n.get_description();
        timestamp = n.get_timestamp();
        severity = n.get_severity();
        created_time = std::chrono::high_resolution_clock::now();
    }

    double notification_model::get_age_in_ms() const
    {
        return std::chrono::duration<double, std::milli>(std::chrono::high_resolution_clock::now() - created_time).count();
    }

    void notification_model::clear_color_scheme() const
    {
        ImGui::PopStyleColor(3);
    }
    void notification_model::set_color_scheme(float t) const
    {
        if (severity == RS2_LOG_SEVERITY_ERROR ||
            severity == RS2_LOG_SEVERITY_WARN)
        {
            ImGui::PushStyleColor(ImGuiCol_WindowBg, { 0.3f, 0.f, 0.f, 1 - t });
            ImGui::PushStyleColor(ImGuiCol_TitleBg, { 0.5f, 0.2f, 0.2f, 1 - t });
            ImGui::PushStyleColor(ImGuiCol_TitleBgActive, { 0.6f, 0.2f, 0.2f, 1 - t });
        }
        else
        {
            ImGui::PushStyleColor(ImGuiCol_WindowBg, { 0.3f, 0.3f, 0.3f, 1 - t });
            ImGui::PushStyleColor(ImGuiCol_TitleBg, { 0.4f, 0.4f, 0.4f, 1 - t });
            ImGui::PushStyleColor(ImGuiCol_TitleBgActive, { 0.6f, 0.6f, 0.6f, 1 - t });
        }
    }

    void notification_model::draw(int w, int y, notification_model& selected)
    {
        auto flags = ImGuiWindowFlags_NoResize |
            ImGuiWindowFlags_NoMove |
            ImGuiWindowFlags_NoCollapse;

        ImGui::PushStyleVar(ImGuiStyleVar_WindowRounding, 1);

        auto ms = get_age_in_ms() / MAX_LIFETIME_MS;
        auto t = smoothstep(static_cast<float>(ms), 0.7f, 1.0f);

        set_color_scheme(t);
        ImGui::PushStyleColor(ImGuiCol_Text, { 1, 1, 1, 1 - t });

        auto lines = static_cast<int>(std::count(message.begin(), message.end(), '\n') + 1);
        ImGui::SetNextWindowPos({ float(w - 330), float(y) });
        height = lines * 30 + 20;
        ImGui::SetNextWindowSize({ float(315), float(height) });
        std::string label = to_string() << "Hardware Notification #" << index;
        ImGui::Begin(label.c_str(), nullptr, flags);

        ImGui::Text("%s", message.c_str());

        if (lines == 1)
            ImGui::SameLine();

        ImGui::Text("(...)");

        if (ImGui::IsMouseClicked(0) && ImGui::IsItemHovered())
        {
            selected = *this;
        }

        ImGui::End();
        ImGui::PopStyleColor();
        clear_color_scheme();
        ImGui::PopStyleVar();
    }

    void notifications_model::add_notification(const notification_data& n)
    {
        {
            std::lock_guard<std::mutex> lock(m); // need to protect the pending_notifications queue because the insertion of notifications
                                                 // done from the notifications callback and proccesing and removing of old notifications done from the main thread

            notification_model m(n);
            m.index = index++;
            m.timestamp = std::chrono::duration<double, std::milli>(std::chrono::system_clock::now().time_since_epoch()).count();
            pending_notifications.push_back(m);

            if (pending_notifications.size() > MAX_SIZE)
                pending_notifications.erase(pending_notifications.begin());
        }

        add_log(n.get_description());
    }

    void notifications_model::draw(ImFont* font, int w, int h)
    {
        ImGui::PushFont(font);
        std::lock_guard<std::mutex> lock(m);
        if (pending_notifications.size() > 0)
        {
            // loop over all notifications, remove "old" ones
            pending_notifications.erase(std::remove_if(std::begin(pending_notifications),
                std::end(pending_notifications),
                [&](notification_model& n)
            {
                return (n.get_age_in_ms() > notification_model::MAX_LIFETIME_MS);
            }), end(pending_notifications));

            int idx = 0;
            auto height = 55;
            for (auto& noti : pending_notifications)
            {
                noti.draw(w, height, selected);
                height += noti.height + 4;
                idx++;
            }
        }


        auto flags = ImGuiWindowFlags_NoResize |
            ImGuiWindowFlags_NoMove |
            ImGuiWindowFlags_NoCollapse |
            ImGuiWindowFlags_NoTitleBar;

        ImGui::PushStyleColor(ImGuiCol_WindowBg, { 0, 0, 0, 0 });
        ImGui::Begin("Notification parent window", nullptr, flags);

        selected.set_color_scheme(0.f);
        ImGui::PushStyleColor(ImGuiCol_Text, light_grey);
        ImGui::PushStyleColor(ImGuiCol_TextSelectedBg, white);
        ImGui::PushStyleColor(ImGuiCol_PopupBg, sensor_bg);

        ImGui::PushStyleVar(ImGuiStyleVar_WindowPadding, ImVec2(3, 3));
        ImGui::PushStyleVar(ImGuiStyleVar_WindowRounding, 1);

        if (selected.message != "")
            ImGui::OpenPopup("Notification from Hardware");
        if (ImGui::BeginPopupModal("Notification from Hardware", nullptr, ImGuiWindowFlags_AlwaysAutoResize))
        {
            ImGui::Text("Received the following notification:");
            std::stringstream ss;
            ss << "Timestamp: "
                << std::fixed << selected.timestamp
                << "\nSeverity: " << selected.severity
                << "\nDescription: " << selected.message;
            auto s = ss.str();
            ImGui::PushStyleColor(ImGuiCol_TextSelectedBg, regular_blue);
            ImGui::InputTextMultiline("notification", const_cast<char*>(s.c_str()),
                s.size() + 1, { 500,100 }, ImGuiInputTextFlags_AutoSelectAll | ImGuiInputTextFlags_ReadOnly);
            ImGui::PopStyleColor();

            if (ImGui::Button("OK", ImVec2(120, 0)))
            {
                selected.message = "";
                ImGui::CloseCurrentPopup();
            }

            ImGui::EndPopup();
        }

        ImGui::PopStyleVar(2);
        ImGui::PopStyleColor(3);
        selected.clear_color_scheme();
        ImGui::End();

        ImGui::PopStyleColor();
        ImGui::PopFont();
    }

    device_changes::device_changes(rs2::context& ctx)
    {
        _changes.emplace(rs2::device_list{}, ctx.query_devices());
        ctx.set_devices_changed_callback([&](event_information& info)
        {
            add_changes(info);
        });
    }

    void device_changes::add_changes(const event_information& c)
    {
        std::lock_guard<std::mutex> lock(_mtx);
        _changes.push(c);
    }

    bool device_changes::try_get_next_changes(event_information& removed_and_connected)
    {
        std::lock_guard<std::mutex> lock(_mtx);
        if (_changes.empty())
            return false;

        removed_and_connected = std::move(_changes.front());
        _changes.pop();
        return true;
    }
    void tm2_model::draw_controller_pose_object()
    {
        const float sphere_radius = 0.02f;
        const float controller_height = 0.2f;
        //TODO: Draw controller holder as cylinder
        texture_buffer::draw_circle(1, 0, 0, 0, 1, 0, sphere_radius, { 0.0, controller_height + sphere_radius, 0.0 }, 1.0f);
        texture_buffer::draw_circle(0, 1, 0, 0, 0, 1, sphere_radius, { 0.0, controller_height + sphere_radius, 0.0 }, 1.0f);
        texture_buffer::draw_circle(1, 0, 0, 0, 0, 1, sphere_radius, { 0.0, controller_height + sphere_radius, 0.0 }, 1.0f);
    }

    void tm2_model::draw_pose_object()
    {
        if (!camera_object_button.is_pressed()) // draw camera box
        {
            glBegin(GL_QUADS);
            for (auto&& colored_face : camera_box)
            {
                auto& c = colored_face.second;
                glColor3f(c[0], c[1], c[2]);
                for (auto&& v : colored_face.first)
                {
                    glVertex3f(v.x, v.y, v.z);
                }
            }
            glEnd();

            texture_buffer::draw_circle(1, 0, 0, 0, 1, 0, lens_radius, center_left, 1.0f);
            texture_buffer::draw_circle(1, 0, 0, 0, 1, 0, lens_radius, center_right, 1.0f);
        }
        else //draw axis
        {
            texture_buffer::draw_axis(0.1f, 1.f);
        }        
    }
    
    void tm2_model::draw_trajectory(tracked_point& p)
    {
        if (!trajectory_button.is_pressed())
        {
            if (trajectory.size() > 0)
            {
                //cleanup last trajectory
                trajectory.clear();
            }
            return;
        }
        add_to_trajectory(p);

        glLineWidth(3.0f);
        glBegin(GL_LINE_STRIP);
        for (auto&& v : trajectory)
        {
            switch (v.second) //color the line according to confidence
            {
            case 3:
                glColor3f(0.0f, 1.0f, 0.0f); //green
                break;
            case 2:
                glColor3f(1.0f, 1.0f, 0.0f); //yellow
                break;
            case 1:
                glColor3f(1.0f, 0.0f, 0.0f); //red
                break;
            case 0:
                glColor3f(0.7f, 0.7f, 0.7f); //grey - failed pose
                break;
            default:
                throw std::runtime_error("Invalid pose confidence value");
            }
            glVertex3f(v.first.x, v.first.y, v.first.z);
        }
        glEnd();
    }

    void tm2_model::add_to_trajectory(tracked_point& p)
    {
        //insert first element anyway
        if (trajectory.size() == 0)
        {
            trajectory.push_back(p);
        }
        else
        {
            //check if new element is far enough - more than 1 mm
            rs2_vector prev = trajectory.back().first;
            rs2_vector curr = p.first;
            if (sqrt(pow((curr.x - prev.x), 2) + pow((curr.y - prev.y), 2) + pow((curr.z - prev.z), 2)) < 0.001)
            {
                //if too close - check confidence and replace element
                if (p.second > trajectory.back().second)
                {
                    trajectory.back() = p;
                }
                //else - discard this sample
            }
            else
            {
                //sample is far enough - keep it
                trajectory.push_back(p);
            }
        }
    }
    
    void tm2_model::draw_boundary(tracked_point& p)
    {
        if (!boundary_button.is_pressed())
        {
            //TODO - separate button
            if (boundary.size() > 0)
            {
                //cleanup last boundary
                boundary.clear();
            }
            return;
        }       

        // if new boundary - grab from trajectory
        if (boundary.size() == 0)
        {
            std::vector<float2> trajectory_projection;
            //create the boundary from the trajectory
            for (auto&& v : trajectory)
            {
                // project the trajectory on XZ plane - ignore y coordinate of the point
                float2 p{ v.first.x, v.first.z };
                trajectory_projection.push_back(p);                
            }            
            boundary = simplify_line(trajectory_projection);
        }
        // check if there is any boundary to render
        if (boundary.size() == 0)
        {
            return;
        }

        // check if the current position is inside or outside the boundary, to color it accordingly
        float2 point{ p.first.x, p.first.z };
        bool inside = point_in_polygon_2D(boundary, point);
        color c;
        if (inside)
        {
            c = { 0.0f, 1.0f, 0.0f };
        }
        else
        {
            c = { 1.0f, 0.0f, 0.0f };
        }
        // draw the boundary lines parallel to XZ plane
        glLineWidth(1.0f);
        for (float height = -1.0f; height < 1.0f; height += 0.2f)
        {
            glBegin(GL_LINE_STRIP);
            glColor3f(c[0], c[1], c[2]);
            for (auto&& v : boundary)
            {
                glVertex3f(v.x, height, v.y);
            }
            glVertex3f(boundary[0].x, height, boundary[0].y);
            glEnd();
        }        

        // draw vertical lines along the boundary
        glLineWidth(1.0f);
        glBegin(GL_LINES);
        glColor3f(c[0], c[1], c[2]);
        for (auto&& v : boundary)
        {
            glVertex3f(v.x, -1.0f, v.y);
            glVertex3f(v.x, 1.0f, v.y);
        }        
        glEnd();
    }
      


}<|MERGE_RESOLUTION|>--- conflicted
+++ resolved
@@ -4164,46 +4164,13 @@
         }
         ImGui::PopFont();
         ImGui::PushFont(window.get_font());
-<<<<<<< HEAD
-
-        bool is_device_streaming = std::any_of(subdevices.begin(), subdevices.end(), [](const std::shared_ptr<subdevice_model>& s) { return s->streaming; });
-=======
->>>>>>> b714e4c9
         if (ImGui::BeginPopup(label.c_str()))
         {
             bool something_to_show = false;
             ImGui::PushStyleColor(ImGuiCol_Text, dark_grey);
-<<<<<<< HEAD
-            if (!show_device_info && ImGui::Selectable("Show Device Details..."))
-            {
-                show_device_info = true;
-            }
-            if (show_device_info && ImGui::Selectable("Hide Device Details..."))
-            {
-                show_device_info = false;
-            }
-            if (!is_recording && !dev.is<playback>())
-            {
-                if (ImGui::Selectable("Record to File...", false, is_device_streaming ? ImGuiSelectableFlags_Disabled : 0))
-                {
-                    auto ret = file_dialog_open(save_file, "ROS-bag\0*.bag\0", NULL, NULL);
-
-                    if (ret)
-                    {
-                        std::string filename = ret;
-                        if (!ends_with(to_lower(filename), ".bag")) filename += ".bag";
-
-                        start_recording(filename, error_message);
-                    }
-                }
-                if (is_device_streaming)
-                {
-                    if (ImGui::IsItemHovered())
-                        ImGui::SetTooltip("Stop streaming to enable recording");
-                }
-            }
             if (auto loopback = dev.as<rs2::tm2>())
             {
+                something_to_show = true;
                 try
                 {
                     if (!loopback.is_loopback_enabled() && ImGui::Selectable("Enable loopback...", false, is_device_streaming ? ImGuiSelectableFlags_Disabled : 0))
@@ -4234,12 +4201,6 @@
                     error_message = e.what();
                 }
             }
-            if (show_device_info && ImGui::Selectable("Hide Device Details..."))
-            {
-                show_device_info = false;
-            }
-=======
->>>>>>> b714e4c9
             if (auto adv = dev.as<advanced_mode>())
             {
                 something_to_show = true;
@@ -4458,13 +4419,9 @@
             ImGui::SetCursorPos({ playback_panel_pos.x, playback_panel_pos.y + playback_panel_height });
         }
 
-<<<<<<< HEAD
-        ImGui::SetCursorPos({ 0, pos.y + header_h + playback_control_panel_height });
         
         draw_controllers_panel(window.get_font(), is_device_streaming);
         
-=======
->>>>>>> b714e4c9
         pos = ImGui::GetCursorPos();
         
         int info_control_panel_height = 0;
@@ -4587,15 +4544,9 @@
                     }
                     else
                     {
-<<<<<<< HEAD
-                        std::string label = to_string() << u8"  \uf205\n    on##" << id << "," << sub->s->get_info(RS2_CAMERA_INFO_NAME);
+                        std::string label = to_string() << "  " << textual_icons::toggle_on << "\n    on##" << id << "," << sub->s->get_info(RS2_CAMERA_INFO_NAME);
                         ImGui_ScopePushStyleColor(ImGuiCol_Text, light_blue);
                         ImGui_ScopePushStyleColor(ImGuiCol_TextSelectedBg, light_blue + 0.1f);
-=======
-                        std::string label = to_string() << "  " << textual_icons::toggle_on << "\n    on##" << id << "," << sub->s->get_info(RS2_CAMERA_INFO_NAME);
-                        ImGui::PushStyleColor(ImGuiCol_Text, light_blue);
-                        ImGui::PushStyleColor(ImGuiCol_TextSelectedBg, light_blue + 0.1f);
->>>>>>> b714e4c9
 
                         if (ImGui::Button(label.c_str(), { 30,30 }))
                         {
