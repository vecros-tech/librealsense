--- conflicted
+++ resolved
@@ -248,17 +248,10 @@
 rs::motion_data m_acc_data;
 
 struct w_h { int width, height; };
-<<<<<<< HEAD
-std::vector<rs::stream> streams_names   = { rs::stream::depth,  rs::stream::color,  rs::stream::infrared,   rs::stream::infrared2, rs::stream::fisheye };
-std::vector<rs::format> formats         = { rs::format::z16,    rs::format::rgb8,   rs::format::y8,         rs::format::y8,        rs::format::raw8    };
-std::vector<w_h>        wh              = { { 640,480 },        { 640,480 },        { 0,0 },                { 0,0 },               { 640,480 }         };
-std::vector<int>        fps             = { 60,                 60,                 60,                     60,                     60                 };
-=======
 std::vector<rs::stream> streams_names   = { rs::stream::depth,  rs::stream::color,  rs::stream::infrared,   rs::stream::infrared2,  rs::stream::fisheye };
-std::vector<rs::format> formats         = { rs::format::z16,    rs::format::rgb8,   rs::format::y8,         rs::format::y8,         rs::format::raw8 };
-std::vector<w_h>        wh              = { { 640,480 },        { 640,480 },        { 0,0 },                { 0,0 },                { 640,480 } };
-std::vector<int>        fps             = { 30,                 30,                 30,                     30,                     60 };
->>>>>>> 70dcd58e
+std::vector<rs::format> formats         = { rs::format::z16,    rs::format::rgb8,   rs::format::y16,        rs::format::y16,        rs::format::raw8 };
+std::vector<w_h>        wh              = { { 640,480 },        { 640,480 },        { 640,480 },            { 640,480 },            { 640,480 } };
+std::vector<int>        fps             = { 30,                 30,                 30,                     30,                     30 };
 
 
 void on_motion_event(rs::motion_data entry)
