--- conflicted
+++ resolved
@@ -1,6 +1,6 @@
 // License: Apache 2.0. See LICENSE file in root directory.
 // Copyright(c) 2015 Intel Corporation. All Rights Reserved.
-#pragma once
+
 #ifndef LIBREALSENSE_RS_HPP
 #define LIBREALSENSE_RS_HPP
 
@@ -11,10 +11,7 @@
 #include <sstream>
 #include <stdexcept>
 #include <functional>
-<<<<<<< HEAD
-=======
 #include <vector>
->>>>>>> f83264c6
 
 namespace rs
 {
@@ -255,7 +252,7 @@
             return (device *)r;
         }
     };	
-
+    
     class motion_callback_base
 	{
 	public:
@@ -274,6 +271,7 @@
 			on_event_function(std::move(e));
 		}
 	};
+}
 	
     class timestamp_callback_base
 	{
@@ -670,7 +668,6 @@
             return intrin;
         }
 
-<<<<<<< HEAD
         /// TODO
         void set_frame_callback(rs::stream stream, frame_callback_base& on_frame)
         {
@@ -689,25 +686,6 @@
             error::handle(e);
         }
 
-=======
-        /// check whether the specific device support data aqcuisition channels        
-        int supports_events()
-        {
-            rs_error * e = nullptr;
-            auto res = rs_supports_events((const rs_device *)this, &e);
-            error::handle(e);
-            return res;
-        }
-
-        /// notify backend to querry hw event on play
-        void enable_events()
-        {
-            rs_error * e = nullptr;
-            rs_enable_events((rs_device *)this, &e);
-            error::handle(e);
-        }
-
-        /// disable events polling
         void disable_events()
         {
             rs_error * e = nullptr;
@@ -758,7 +736,6 @@
 		}
 				
 
->>>>>>> f83264c6
         /// begin streaming on all enabled streams for this device
         ///
         void start(rs::source source = rs::source::video)
