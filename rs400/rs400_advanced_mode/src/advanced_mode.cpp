--- conflicted
+++ resolved
@@ -2,12 +2,9 @@
 // Copyright(c) 2017 Intel Corporation. All Rights Reserved.
 
 #include "../../../src/core/advanced_mode.h"
-<<<<<<< HEAD
+#include "../../../src/ds5/ds5-active.h"
 #include "stream.h"
-=======
-#include "../../../src/ds5/ds5-active.h"
 #include "../../../src/ds5/ds5-rolling-shutter.h"
->>>>>>> 744ccde0
 
 namespace librealsense
 {
@@ -52,14 +49,8 @@
         throw invalid_value_exception(to_string() << "Invalid resolution! " << width << "x" << height);
     }
 
-<<<<<<< HEAD
-    void ds5_advanced_mode_base::apply_preset(const std::string& pid,
-                      const std::vector<stream_profile>& configuration,
-                      rs2_rs400_visual_preset preset)
-=======
     void ds5_advanced_mode_base::apply_preset(const std::vector<platform::stream_profile>& configuration,
                                               rs2_rs400_visual_preset preset)
->>>>>>> 744ccde0
     {
         auto p = get_all();
 
@@ -822,30 +813,15 @@
             return;
         }
 
-        auto configurations = _ep.get_curr_configurations();
-<<<<<<< HEAD
-        std::vector<stream_profile> profiles;
-        for (auto&& c : configurations)
-        {
-            profiles.push_back(to_profile(c.get()));
-        }
-
-        _advanced.apply_preset(pid, profiles, to_preset(value));
-        _last_preset = to_preset(value);
-=======
+        auto uvc_sensor = dynamic_cast<librealsense::uvc_sensor*>(&_ep);
+
+        auto configurations = uvc_sensor->get_configuration();
         _advanced.apply_preset(configurations, preset);
         _last_preset = preset;
->>>>>>> 744ccde0
     }
 
     float advanced_mode_preset_option::query() const
     {
-<<<<<<< HEAD
-        if (!_advanced.is_enabled())
-            throw wrong_api_call_sequence_exception(to_string() << "set(advanced_mode_preset_option) failed! Device is not is Advanced-Mode.");
-
-=======
->>>>>>> 744ccde0
         return static_cast<float>(_last_preset);
     }
 
