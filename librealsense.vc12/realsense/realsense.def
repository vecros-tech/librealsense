LIBRARY

EXPORTS
	rs_create_context
	rs_delete_context
	rs_get_device_count
	rs_get_device
	
    rs_supports
	rs_get_device_name
	rs_get_device_serial
	rs_get_device_firmware_version
	rs_get_device_extrinsics
	rs_get_device_depth_scale
	rs_device_supports_option
	rs_get_stream_mode_count
	rs_get_stream_mode
	
	rs_enable_stream
	rs_enable_stream_preset
	rs_disable_stream
	rs_is_stream_enabled
	rs_get_stream_width
	rs_get_stream_height
	rs_get_stream_format
	rs_get_stream_framerate
	rs_get_stream_intrinsics

<<<<<<< HEAD
	rs_supports_events
=======
	rs_supports	
>>>>>>> 57386529
	rs_enable_events
	rs_disable_events
	rs_start_events
	rs_stop_events

	rs_set_motion_callback
	rs_set_timestamp_callback
<<<<<<< HEAD
	
	rs_set_frame_callback
=======

>>>>>>> 57386529
	rs_start_device
	rs_stop_device
	rs_is_device_streaming
	
	rs_reset_device_options_to_default
	rs_get_device_option_range
	rs_get_device_options
	rs_set_device_options
	rs_get_device_option
	rs_set_device_option
	
	rs_wait_for_frames
	rs_poll_for_frames
	rs_get_frame_timestamp
	rs_get_frame_system_time

	rs_get_frame_number
	rs_get_frame_data

	rs_wait_for_frames_safe
	rs_poll_for_frames_safe
	rs_get_frame_timestamp_safe
	rs_get_frame_data_safe
    rs_get_frame_number_safe
	rs_release_frames
	rs_clone_frames_ref

	rs_get_detached_frame_timestamp
	rs_get_detached_frame_data
    rs_get_detached_frame_number
	rs_release_frame
	rs_detach_frame
	rs_clone_frame_ref
	
	rs_get_failed_function
	rs_get_failed_args
	rs_get_error_message
	rs_free_error
	
	rs_stream_to_string
	rs_format_to_string
	rs_preset_to_string
	rs_distortion_to_string
	rs_option_to_string

	rs_log_to_console
	rs_log_to_file<|MERGE_RESOLUTION|>--- conflicted
+++ resolved
@@ -26,11 +26,8 @@
 	rs_get_stream_framerate
 	rs_get_stream_intrinsics
 
-<<<<<<< HEAD
+	rs_supports	
 	rs_supports_events
-=======
-	rs_supports	
->>>>>>> 57386529
 	rs_enable_events
 	rs_disable_events
 	rs_start_events
@@ -38,12 +35,8 @@
 
 	rs_set_motion_callback
 	rs_set_timestamp_callback
-<<<<<<< HEAD
-	
+
 	rs_set_frame_callback
-=======
-
->>>>>>> 57386529
 	rs_start_device
 	rs_stop_device
 	rs_is_device_streaming
