// License: Apache 2.0. See LICENSE file in root directory.
// Copyright(c) 2019 Intel Corporation. All Rights Reserved.

#include "pc-shader.h"
#include "synthetic-stream-gl.h"
#include <glad/glad.h>

#include "option.h"
#include "tiny-profiler.h"

static const char* vertex_shader_text =
"#version 130\n"
"\n"
"attribute vec3 position;\n"
"attribute vec2 textureCoords;\n"
"\n"
"out float valid;\n"
"out vec2 sampledUvs;\n"
"out vec4 outPos;\n"
"out vec3 normal;\n"
"\n"
"uniform mat4 transformationMatrix;\n"
"uniform mat4 projectionMatrix;\n"
"uniform mat4 cameraMatrix;\n"
"\n"
"uniform sampler2D uvsSampler;\n"
"uniform sampler2D positionsSampler;\n"
"\n"
"uniform float imageWidth;\n"
"uniform float imageHeight;\n"
"uniform float minDeltaZ;\n"
"\n"
"void main(void) {\n"
"    float pixelWidth = 1.0 / imageWidth;\n"
"    float pixelHeight = 1.0 / imageHeight;\n"
"    vec2 tex = vec2(textureCoords.x, textureCoords.y);\n"
"    vec4 pos = texture2D(positionsSampler, tex);\n"
"    vec4 uvs = texture2D(uvsSampler, tex);\n"
"\n"
"    vec2 tex_left = vec2(max(textureCoords.x - pixelWidth, 0.0), textureCoords.y);\n"
"    vec2 tex_right = vec2(min(textureCoords.x + pixelWidth, 1.0), textureCoords.y);\n"
"    vec2 tex_top = vec2(textureCoords.x, max(textureCoords.y - pixelHeight, 0.0));\n"
"    vec2 tex_buttom = vec2(textureCoords.x, min(textureCoords.y + pixelHeight, 1.0));\n"
"\n"
"    vec4 pos_left = texture2D(positionsSampler, tex_left);\n"
"    vec4 pos_right = texture2D(positionsSampler, tex_right);\n"
"    vec4 pos_top = texture2D(positionsSampler, tex_top);\n"
"    vec4 pos_buttom = texture2D(positionsSampler, tex_buttom);\n"
"\n"
"    vec3 axis1 = vec3(normalize(mix(pos_right - pos, pos - pos_left, 0.5)));\n"
"    vec3 axis2 = vec3(normalize(mix(pos_top - pos, pos - pos_buttom, 0.5)));\n"
"    normal = cross(axis1, axis2);\n"
"\n"
"    valid = 0.0;\n"
"    if (uvs.x < 0.0) valid = 1.0;\n"
"    if (uvs.y < 0.0) valid = 1.0;\n"
"    if (uvs.x >= 1.0) valid = 1.0;\n"
"    if (uvs.y >= 1.0) valid = 1.0;\n"
"    if (abs(pos_left.z - pos.z) > minDeltaZ * pos.z) valid = 1.0;\n"
"    if (abs(pos_right.z - pos.z) > minDeltaZ * pos.z) valid = 1.0;\n"
"    if (abs(pos_top.z - pos.z) > minDeltaZ * pos.z) valid = 1.0;\n"
"    if (abs(pos_buttom.z - pos.z) > minDeltaZ * pos.z) valid = 1.0;\n"
"    if (abs(pos.z) < 0.01) valid = 1.0;\n"
"    if (valid > 0.0) pos = vec4(1.0, 1.0, 1.0, 0.0);\n"
"    else pos = vec4(pos.xyz, 1.0);\n"
"    vec4 worldPosition = transformationMatrix * pos;\n"
"    gl_Position = projectionMatrix * cameraMatrix * worldPosition;\n"
"\n"
"    sampledUvs = uvs.xy;\n"
"    outPos = pos;\n"
"}\n";

static const char* fragment_shader_text =
"#version 130\n"
"\n"
"in float valid;\n"
"in vec4  outPos;\n"
"in vec2 sampledUvs;\n"
"in vec3 normal;\n"
"out vec4 output_rgb;\n"
"out vec3 output_xyz;\n"
"\n"
"uniform sampler2D textureSampler;\n"
"uniform vec2 mouseXY;\n"
"uniform float pickedID;\n"
"uniform float shaded;\n"
"\n"
"const float Epsilon = 1e-10;\n"
"\n"
"vec3 rgb2hsv(vec3 c)\n"
"{\n"
"    vec4 K = vec4(0.0, -1.0 / 3.0, 2.0 / 3.0, -1.0);\n"
"    vec4 p = mix(vec4(c.bg, K.wz), vec4(c.gb, K.xy), step(c.b, c.g));\n"
"    vec4 q = mix(vec4(p.xyw, c.r), vec4(c.r, p.yzx), step(p.x, c.r));\n"
"    float d = q.x - min(q.w, q.y);\n"
"    float e = 1.0e-10;\n"
"    return vec3(abs(q.z + (q.w - q.y) / (6.0 * d + e)), d / (q.x + e), q.x);\n"
"}\n"
"vec3 hsv2rgb(vec3 c)\n"
"{\n"
"    vec4 K = vec4(1.0, 2.0 / 3.0, 1.0 / 3.0, 3.0);\n"
"    vec3 p = abs(fract(c.xxx + K.xyz) * 6.0 - K.www);\n"
"    return c.z * mix(K.xxx, clamp(p - K.xxx, 0.0, 1.0), c.y);\n"
"}\n"
"void main(void) {\n"
"    if (valid > 0.0) discard;\n"
"    vec4 color = texture2D(textureSampler, sampledUvs);\n"
"    if (shaded > 0.0) {\n"
"    vec3 light0 = vec3(0.0, 1.0, 0.0);"
"    vec3 light1 = vec3(1.0, -1.0, 0.0);"
"    vec3 light2 = vec3(-1.0, -1.0, 0.0);"
"    vec3 light_dir0 = light0 - vec3(outPos);\n"
"    vec3 light_dir1 = light1 - vec3(outPos);\n"
"    vec3 light_dir2 = light2 - vec3(outPos);\n"
"    float diffuse_factor0 = max(dot(normal,light_dir0), 0.0);\n"
"    float diffuse_factor1 = max(dot(normal,light_dir1), 0.0);\n"
"    float diffuse_factor2 = max(dot(normal,light_dir2), 0.0);\n"
"    float diffuse_factor = 0.6 + diffuse_factor0 * 0.2 + diffuse_factor1 * 0.2 + diffuse_factor2 * 0.2;\n"
"    //color = diffuse_factor * color;\n"
"    vec3 col_hsv = rgb2hsv(color.rgb);\n"
"    float dist = clamp(outPos.z / 4.0, 0.0, 1.0);\n"
"    diffuse_factor = mix(diffuse_factor, 1.0, dist);\n"
"    col_hsv.z = clamp(col_hsv.z * diffuse_factor, 0.0, 1.0);\n"
"    col_hsv.y = clamp(col_hsv.y * clamp(diffuse_factor, 0.0, 1.0), 0.0, 1.0);\n"
"    color = vec4(hsv2rgb(col_hsv.rgb), 1.0);\n"
"    }\n"
"    float dist = length(mouseXY - gl_FragCoord.xy);\n"
"    float t = 0.4 + smoothstep(0.0, 5.0, dist) * 0.6;\n" 
"\n"
"    output_rgb = t * vec4(color.xyz, 1.0) + (1.0 - t) * vec4(1.0);\n"
"    output_xyz = outPos.xyz;\n"
"}\n";

static const char* blit_vertex_shader_text =
"#version 130\n"
"in vec3 position;\n"
"in vec2 textureCoords;\n"
"out vec2 textCoords[9];\n"
"uniform vec2 elementPosition;\n"
"uniform vec2 elementScale;\n"
"uniform vec2 imageDims;\n"
"void main(void)\n"
"{\n"
"    vec2 tex = vec2(textureCoords.x, 1.0 - textureCoords.y);\n"
"    vec2 pixelSize = 1.0 / imageDims;\n"
"    for (int i = -1; i <= 1; i++)\n"
"       for (int j = -1; j <= 1; j++)\n"
"       {\n"
"           textCoords[(i + 1) * 3 + j + 1] = clamp(tex + pixelSize * vec2(i, j), vec2(0.0), vec2(1.0));\n"
"       }\n"
"    gl_Position = vec4(position * vec3(elementScale, 1.0) + vec3(elementPosition, 0.0), 1.0);\n"
"}";

static const char* blit_frag_shader_text =
"#version 130\n"
"in vec2 textCoords[9];\n"
"uniform sampler2D textureSampler;\n"
"uniform sampler2D depthSampler;\n"
"uniform float opacity;\n"
"uniform float is_selected;\n"
"void main(void) {\n"
"    vec4 color = texture2D(textureSampler, textCoords[4]);\n"
"    float maxAlpha = 0.0;\n"
"    for (int i = 0; i < 9; i++)\n"
"    {\n"
"        float a = texture2D(textureSampler, textCoords[i]).w;\n"
"        maxAlpha = max(a, maxAlpha);\n"
"    }\n"
"    float alpha = texture2D(textureSampler, textCoords[4]).w;\n"
"    float selected = 0.0;"
"    if (alpha < maxAlpha) selected = is_selected;\n"
"    gl_FragColor = color * (1.0 - selected) + selected * vec4(0.0, 0.68, 0.93, 0.8);\n"
"    if (alpha > 0) gl_FragDepth = texture2D(depthSampler, textCoords[4]).x;\n"
"    else if (selected > 0) gl_FragDepth = 0.0;\n"
"    else gl_FragDepth = 65000.0;\n"
"}";

using namespace rs2;

namespace librealsense
{
    namespace gl
    {
        union Fp32
        {
            uint32_t u;
            float f;
        };

        float halfToNativeIeee(uint16_t value)
        {
            /*
            * https://gist.github.com/rygorous/2144712
            * Public domain, by Fabian "ryg" Giesen
            */
            const Fp32 magic = { (254U - 15U) << 23 };
            const Fp32 was_infnan = { (127U + 16U) << 23 };
            Fp32 out;

            out.u = (value & 0x7FFFU) << 13;   /* exponent/mantissa bits */
            out.f *= magic.f;                  /* exponent adjust */
            if (out.f >= was_infnan.f)         /* make sure Inf/NaN survive */
            {
                out.u |= 255U << 23;
            }
            out.u |= (value & 0x8000U) << 16;  /* sign bit */

            return out.f;
        }

        pointcloud_shader::pointcloud_shader(std::unique_ptr<shader_program> shader)
            : _shader(std::move(shader))
        {
            init();
        }

        pointcloud_shader::pointcloud_shader()
        {
            _shader = shader_program::load(
                vertex_shader_text,
                fragment_shader_text,
                "position", "textureCoords",
                "output_rgb", "output_xyz");

            init();
        }

        void pointcloud_shader::init()
        {
            _transformation_matrix_location = _shader->get_uniform_location("transformationMatrix");
            _projection_matrix_location = _shader->get_uniform_location("projectionMatrix");
            _camera_matrix_location = _shader->get_uniform_location("cameraMatrix");

            _width_location = _shader->get_uniform_location("imageWidth");
            _height_location = _shader->get_uniform_location("imageHeight");
            _min_delta_z_location = _shader->get_uniform_location("minDeltaZ");
            _mouse_xy_location = _shader->get_uniform_location("mouseXY");
            _picked_id_location = _shader->get_uniform_location("pickedID");
            _shaded_location = _shader->get_uniform_location("shaded");

            auto texture0_sampler_location = _shader->get_uniform_location("textureSampler");
            auto texture1_sampler_location = _shader->get_uniform_location("positionsSampler");
            auto texture2_sampler_location = _shader->get_uniform_location("uvsSampler");

            _shader->begin();
            _shader->load_uniform(_min_delta_z_location, 0.05f);
            _shader->load_uniform(texture0_sampler_location, texture_slot());
            _shader->load_uniform(texture1_sampler_location, geometry_slot());
            _shader->load_uniform(texture2_sampler_location, uvs_slot());
            _shader->end();
        }

        void pointcloud_shader::begin() { _shader->begin(); }
        void pointcloud_shader::end() { _shader->end(); }

        void pointcloud_shader::set_mvp(const matrix4& model,
            const matrix4& view,
            const matrix4& projection)
        {
            _shader->load_uniform(_transformation_matrix_location, model);
            _shader->load_uniform(_camera_matrix_location, view);
            _shader->load_uniform(_projection_matrix_location, projection);
        }

        void pointcloud_shader::set_image_size(int width, int height)
        {
            _shader->load_uniform(_width_location, (float)width);
            _shader->load_uniform(_height_location, (float)height);
        }

        void pointcloud_shader::set_mouse_xy(float x, float y)
        {
            rs2::float2 xy{ x, y };
            _shader->load_uniform(_mouse_xy_location, xy);
        }

        void pointcloud_shader::set_picked_id(float pid)
        {
            _shader->load_uniform(_picked_id_location, pid);
        }

        void pointcloud_shader::set_shaded(bool shaded)
        {
            _shader->load_uniform(_shaded_location, shaded);
        }

        void pointcloud_shader::set_min_delta_z(float min_delta_z)
        {
            _shader->load_uniform(_min_delta_z_location, min_delta_z);
        }

        void blit_shader::set_selected(bool selected)
        {
            _shader->load_uniform(_is_selected_location, selected ? 1.f : 0.f);
        }

        void blit_shader::set_image_size(int width, int height)
        {
            rs2::float2 xy{ width, height };
            _shader->load_uniform(_image_dims_location, xy);
        }

        blit_shader::blit_shader()
            : texture_2d_shader(shader_program::load(blit_vertex_shader_text, blit_frag_shader_text))
        {
            auto texture1_sampler_location = _shader->get_uniform_location("depthSampler");

            _image_dims_location = _shader->get_uniform_location("imageDims");
            _is_selected_location = _shader->get_uniform_location("is_selected");
            
            _shader->begin();
            _shader->load_uniform(texture1_sampler_location, 1);
            _shader->end();
        }

        void pointcloud_renderer::cleanup_gpu_resources()
        {
            glDeleteTextures(1, &color_tex);
            glDeleteTextures(1, &depth_tex);
            glDeleteTextures(1, &xyz_tex);

            _rgba_pbo.reset();
            _xyz_pbo.reset();

            _shader.reset();
            _model.reset();
            _vertex_texture.reset();
            _uvs_texture.reset();
            _viz.reset();
            _blit.reset();
            _fbo.reset();
        }

        pointcloud_renderer::~pointcloud_renderer()
        {
            perform_gl_action([&]()
            {
                cleanup_gpu_resources();
            });
        }

        void pointcloud_renderer::create_gpu_resources()
        {
            if (glsl_enabled())
            {
                _shader = std::make_shared<pointcloud_shader>();

                _vertex_texture = std::make_shared<rs2::texture_buffer>();
                _uvs_texture = std::make_shared<rs2::texture_buffer>();

                obj_mesh mesh = make_grid(_width, _height);
                _model = vao::create(mesh);

                _fbo = std::make_shared<fbo>(1, 1);
                glBindFramebuffer(GL_FRAMEBUFFER, 0);

                _viz = std::make_shared<rs2::texture_visualizer>();
                _blit = std::make_shared<blit_shader>();

                glGenTextures(1, &color_tex);
                glGenTextures(1, &depth_tex);
                glGenTextures(1, &xyz_tex);

                _xyz_pbo.init(1, 1);
                _rgba_pbo.init(1, 1);
            }
        }

        pointcloud_renderer::pointcloud_renderer() 
            : stream_filter_processing_block("Pointcloud Renderer")
        {
            register_option(OPTION_FILLED, std::make_shared<librealsense::float_option>(option_range{ 0, 1, 0, 1 }));
            register_option(OPTION_SHADED, std::make_shared<librealsense::float_option>(option_range{ 0, 1, 0, 1 }));
            register_option(OPTION_MOUSE_X, std::make_shared<librealsense::float_option>(option_range{ 0, 10000, 0, 0 }));
            register_option(OPTION_MOUSE_Y, std::make_shared<librealsense::float_option>(option_range{ 0, 10000, 0, 0 }));
            register_option(OPTION_MOUSE_PICK, std::make_shared<librealsense::float_option>(option_range{ 0, 1, 1, 0 }));   

            register_option(OPTION_PICKED_X, std::make_shared<librealsense::float_option>(option_range{ -1000, 1000, 0, 0 }));
            register_option(OPTION_PICKED_Y, std::make_shared<librealsense::float_option>(option_range{ -1000, 1000, 0, 0 }));
            register_option(OPTION_PICKED_Z, std::make_shared<librealsense::float_option>(option_range{ -1000, 1000, 0, 0 }));
            register_option(OPTION_PICKED_ID, std::make_shared<librealsense::float_option>(option_range{ 0, 32, 1, 0 }));

            register_option(OPTION_SELECTED, std::make_shared<librealsense::float_option>(option_range{ 0, 1, 0, 1 }));
            register_option(OPTION_ORIGIN_PICKED, std::make_shared<librealsense::float_option>(option_range{ 0, 1, 0, 1 }));

            register_option(OPTION_NORMAL_X, std::make_shared<librealsense::float_option>(option_range{ -1.f, 1.f, 0, 0 }));
            register_option(OPTION_NORMAL_Y, std::make_shared<librealsense::float_option>(option_range{ -1.f, 1.f, 0, 0 }));
            register_option(OPTION_NORMAL_Z, std::make_shared<librealsense::float_option>(option_range{ -1.f, 1.f, 0, 0 }));

            _filled_opt = &get_option(OPTION_FILLED);
            _mouse_x_opt = &get_option(OPTION_MOUSE_X);
            _mouse_y_opt = &get_option(OPTION_MOUSE_Y);
            _mouse_pick_opt = &get_option(OPTION_MOUSE_PICK);
            _picked_x_opt = &get_option(OPTION_PICKED_X);
            _picked_y_opt = &get_option(OPTION_PICKED_Y);
            _picked_z_opt = &get_option(OPTION_PICKED_Z);
            _picked_id_opt = &get_option(OPTION_PICKED_ID);
            _selected_opt = &get_option(OPTION_SELECTED);
            _shaded_opt = &get_option(OPTION_SHADED);
            _origin_picked_opt = &get_option(OPTION_ORIGIN_PICKED);
            _normal_x_opt = &get_option(OPTION_NORMAL_X);
            _normal_y_opt = &get_option(OPTION_NORMAL_Y);
            _normal_z_opt = &get_option(OPTION_NORMAL_Z);

            initialize();
        }

        rs2::frame pointcloud_renderer::process_frame(const rs2::frame_source& src, const rs2::frame& f)
        {
            //scoped_timer t("pointcloud_renderer");
            if (auto points = f.as<rs2::points>())
            {
                perform_gl_action([&]()
                {
                    scoped_timer t("pointcloud_renderer.gl");

                    GLint curr_tex;
                    glGetIntegerv(GL_TEXTURE_BINDING_2D, &curr_tex);

                    clear_gl_errors();

                    auto vf_profile = f.get_profile().as<video_stream_profile>();
                    int width = vf_profile.width();
                    int height = vf_profile.height();
                    
                    if (glsl_enabled())
                    {
                        if (_width != width || _height != height)
                        {
                            obj_mesh mesh = make_grid(width, height);
                            _model = vao::create(mesh);

                            _width = width;
                            _height = height;
                        }

                        auto points_f = (frame_interface*)points.get();

                        uint32_t vertex_tex_id = 0;
                        uint32_t uv_tex_id = 0;

                        bool error = false;
                        
                        if (auto g = dynamic_cast<gpu_points_frame*>(points_f))
                        {
                            if (!g->get_gpu_section().input_texture(0, &vertex_tex_id) ||
                                !g->get_gpu_section().input_texture(1, &uv_tex_id)
                                ) error = true;
                        }
                        else
                        {
                            _vertex_texture->upload(points, RS2_FORMAT_XYZ32F);
                            vertex_tex_id = _vertex_texture->get_gl_handle();

                            _uvs_texture->upload(points, RS2_FORMAT_Y16);
                            uv_tex_id = _uvs_texture->get_gl_handle();
                        }

                        if (!error)
                        {
                            int32_t vp[4];
                            glGetIntegerv(GL_VIEWPORT, vp);
                            check_gl_error();

                            _fbo->set_dims(vp[2], vp[3]);

                            glBindFramebuffer(GL_FRAMEBUFFER, _fbo->get());
                            glDrawBuffer(GL_COLOR_ATTACHMENT0);

                            _fbo->createTextureAttachment(color_tex);
                            _fbo->createDepthTextureAttachment(depth_tex);

                            glBindTexture(GL_TEXTURE_2D, xyz_tex);
<<<<<<< HEAD
                            glTexImage2D(GL_TEXTURE_2D, 0, GL_RGB16F, vp[2], vp[3], 0, GL_RGBA, GL_FLOAT, nullptr);
=======
                            glTexImage2D(GL_TEXTURE_2D, 0, GL_RGB16F, vp[2], vp[3], 0, GL_RGB, GL_HALF_FLOAT, nullptr);
>>>>>>> 305a1403
                            glTexParameteri(GL_TEXTURE_2D, GL_TEXTURE_MAG_FILTER, GL_NEAREST);
                            glTexParameteri(GL_TEXTURE_2D, GL_TEXTURE_MIN_FILTER, GL_NEAREST);

                            glFramebufferTexture2D(GL_FRAMEBUFFER, GL_COLOR_ATTACHMENT1, GL_TEXTURE_2D, xyz_tex, 0);

                            glBindTexture(GL_TEXTURE_2D, 0);

                            _fbo->bind();

                            GLuint attachments[2] = { GL_COLOR_ATTACHMENT0, GL_COLOR_ATTACHMENT1 };
                            glDrawBuffers(2, attachments);

                            glClearColor(0, 0, 0, 0);
                            glClear(GL_COLOR_BUFFER_BIT | GL_DEPTH_BUFFER_BIT);

                            _shader->begin();
                            _shader->set_mvp(get_matrix(
                                RS2_GL_MATRIX_TRANSFORMATION),
                                get_matrix(RS2_GL_MATRIX_CAMERA),
                                get_matrix(RS2_GL_MATRIX_PROJECTION)
                            );
                            _shader->set_image_size(vf_profile.width(), vf_profile.height());

                            _shader->set_picked_id(_picked_id_opt->query());
                            _shader->set_shaded(_shaded_opt->query());

                            if (_mouse_pick_opt->query() > 0.f)
                            {
                                auto x = _mouse_x_opt->query() - vp[0];
                                auto y = vp[3] + vp[1] - _mouse_y_opt->query();
                                _shader->set_mouse_xy(x, y);
                            }
                            else _shader->set_mouse_xy(-1, -1);

                            glActiveTexture(GL_TEXTURE0 + _shader->texture_slot());
                            glBindTexture(GL_TEXTURE_2D, curr_tex);

                            glActiveTexture(GL_TEXTURE0 + _shader->geometry_slot());
                            glBindTexture(GL_TEXTURE_2D, vertex_tex_id);

                            glActiveTexture(GL_TEXTURE0 + _shader->uvs_slot());
                            glBindTexture(GL_TEXTURE_2D, uv_tex_id);

                            if (_filled_opt->query() > 0.f) _model->draw();
                            else _model->draw_points();

                            glActiveTexture(GL_TEXTURE0 + _shader->texture_slot());

                            _shader->end();

                            _fbo->unbind();

                            _picked_id_opt->set(0.f);

                            if (_mouse_pick_opt->query() > 0.f)
                            {
                                scoped_timer t("mouse pick");
                                auto x = _mouse_x_opt->query() - vp[0];
                                auto y = vp[3] + vp[1] - _mouse_y_opt->query();

                                auto proj = get_matrix(RS2_GL_MATRIX_PROJECTION) * get_matrix(RS2_GL_MATRIX_CAMERA) * get_matrix(RS2_GL_MATRIX_TRANSFORMATION);

                                rs2::float4 origin { 0.f, 0.f, 0.f, 1.f };
                                rs2::float4 projected = proj * origin;

                                projected.x /= projected.z;
                                projected.y /= -projected.z;
                                projected.x = (projected.x + 1.f) / 2.f;
                                projected.y = (projected.y + 1.f) / 2.f;


                                glBindFramebuffer(GL_READ_FRAMEBUFFER, _fbo->get());
                                check_gl_error();
                                glReadBuffer(GL_COLOR_ATTACHMENT2);
                                check_gl_error();

                                float3 normal = { 0.0, 0.0, 0.0 };

                                glReadBuffer(GL_COLOR_ATTACHMENT1);
                                check_gl_error();

                                half3 pos { 0, 0, 0 };

                                {
                                    scoped_timer t("xyz");
                                    _xyz_pbo.query(&pos, x, y, 1, 1, GL_RGB, GL_HALF_FLOAT);
                                }

                                glReadBuffer(GL_COLOR_ATTACHMENT0);
                                check_gl_error();

                                rgba8 rgba { 0, 0, 0, 0 };

                                {
                                    scoped_timer t("rgba");
                                    _rgba_pbo.query(&rgba, x, y, 1, 1, GL_RGBA, GL_UNSIGNED_BYTE);
                                }
                                

                                if (rgba.a > 0)
                                { 
                                    auto x = halfToNativeIeee(pos.x);
                                    auto y = halfToNativeIeee(pos.y);
                                    auto z = halfToNativeIeee(pos.z);

                                    _picked_id_opt->set(1.f);
                                    _picked_x_opt->set(x);
                                    _picked_y_opt->set(y);
                                    _picked_z_opt->set(z);
                                    _normal_x_opt->set(normal.x);
                                    _normal_y_opt->set(normal.y);
                                    _normal_z_opt->set(normal.z);
                                }

                                glReadBuffer(GL_NONE);
                                glBindFramebuffer(GL_READ_FRAMEBUFFER, 0);

                                _mouse_pick_opt->set(0.f);
                            }

                            glActiveTexture(GL_TEXTURE1);
                            glBindTexture(GL_TEXTURE_2D, depth_tex);
                            glActiveTexture(GL_TEXTURE0);
                            glBindTexture(GL_TEXTURE_2D, color_tex);

                            _blit->begin();
                            _blit->set_image_size(vp[2], vp[3]);
                            _blit->set_selected(_selected_opt->query() > 0.f);
                            _blit->end();

                            _viz->draw(*_blit, color_tex);

                            glActiveTexture(GL_TEXTURE0 + _shader->texture_slot());
                        }
                    }
                    else
                    {
                        glMatrixMode(GL_MODELVIEW);
                        glPushMatrix();

                        auto t = get_matrix(RS2_GL_MATRIX_TRANSFORMATION);
                        auto v = get_matrix(RS2_GL_MATRIX_CAMERA);

                        glLoadMatrixf(v * t);

                        auto vertices = points.get_vertices();
                        auto tex_coords = points.get_texture_coordinates();

                        glBindTexture(GL_TEXTURE_2D, curr_tex);

                        if (_filled_opt->query() > 0.f)
                        {
                            glBegin(GL_QUADS);

                            const auto threshold = 0.05f;
                            for (int x = 0; x < width - 1; ++x) {
                                for (int y = 0; y < height - 1; ++y) {
                                    auto a = y * width + x, b = y * width + x + 1, c = (y + 1)*width + x, d = (y + 1)*width + x + 1;
                                    if (vertices[a].z && vertices[b].z && vertices[c].z && vertices[d].z
                                        && abs(vertices[a].z - vertices[b].z) < threshold && abs(vertices[a].z - vertices[c].z) < threshold
                                        && abs(vertices[b].z - vertices[d].z) < threshold && abs(vertices[c].z - vertices[d].z) < threshold) {
                                        glVertex3fv(vertices[a]); glTexCoord2fv(tex_coords[a]);
                                        glVertex3fv(vertices[b]); glTexCoord2fv(tex_coords[b]);
                                        glVertex3fv(vertices[d]); glTexCoord2fv(tex_coords[d]);
                                        glVertex3fv(vertices[c]); glTexCoord2fv(tex_coords[c]);
                                    }
                                }
                            }
                            glEnd();
                        }
                        else
                        {
                            glBegin(GL_POINTS);
                            for (int i = 0; i < points.size(); i++)
                            {
                                if (vertices[i].z)
                                {
                                    glVertex3fv(vertices[i]);
                                    glTexCoord2fv(tex_coords[i + 1]);
                                }
                            }
                            glEnd();
                        }

                        glPopMatrix();
                    }
                }); 
            }

            return f;
        }
    }
}<|MERGE_RESOLUTION|>--- conflicted
+++ resolved
@@ -471,11 +471,7 @@
                             _fbo->createDepthTextureAttachment(depth_tex);
 
                             glBindTexture(GL_TEXTURE_2D, xyz_tex);
-<<<<<<< HEAD
-                            glTexImage2D(GL_TEXTURE_2D, 0, GL_RGB16F, vp[2], vp[3], 0, GL_RGBA, GL_FLOAT, nullptr);
-=======
                             glTexImage2D(GL_TEXTURE_2D, 0, GL_RGB16F, vp[2], vp[3], 0, GL_RGB, GL_HALF_FLOAT, nullptr);
->>>>>>> 305a1403
                             glTexParameteri(GL_TEXTURE_2D, GL_TEXTURE_MAG_FILTER, GL_NEAREST);
                             glTexParameteri(GL_TEXTURE_2D, GL_TEXTURE_MIN_FILTER, GL_NEAREST);
 
