// License: Apache 2.0. See LICENSE file in root directory.
// Copyright(c) 2015 Intel Corporation. All Rights Reserved.

// This header defines vocabulary types and utility mechanisms used ubiquitously by the
// rest of the library. As clearer module boundaries form, declarations might be moved
// out of this file and into more appropriate locations.

#pragma once
#ifndef LIBREALSENSE_TYPES_H
#define LIBREALSENSE_TYPES_H

#include "../include/librealsense/rs.h"     // Inherit all type definitions in the public API

#include <cassert>                          // For assert
#include <cstring>                          // For memcmp
#include <vector>                           // For vector
#include <sstream>                          // For ostringstream
#include <mutex>                            // For mutex, unique_lock
#include <condition_variable>               // For condition_variable

<<<<<<< HEAD
#define RS_STREAM_NATIVE_COUNT 4
#define RS_CHANNEL_NATIVE_COUNT 1
=======
#define RS_STREAM_NATIVE_COUNT 5
>>>>>>> c2dda1df

namespace rsimpl
{
    ///////////////////////////////////
    // Utility types for general use //
    ///////////////////////////////////

    enum class byte : uint8_t {};

    struct to_string
    {
        std::ostringstream ss;
        template<class T> to_string & operator << (const T & val) { ss << val; return *this; }
        operator std::string() const { return ss.str(); }
    };

    #pragma pack(push, 1)
    template<class T> class big_endian
    {
        T be_value;
    public:
        operator T () const
        {
            T le_value = 0;
            for(int i=0; i<sizeof(T); ++i) reinterpret_cast<char *>(&le_value)[i] = reinterpret_cast<const char *>(&be_value)[sizeof(T)-i-1];
            return le_value;
        }
    };
    #pragma pack(pop)

    ///////////////////////
    // Logging mechanism //
    ///////////////////////

    void log(rs_log_severity severity, const std::string & message);
    void log_to_console(rs_log_severity min_severity);
    void log_to_file(rs_log_severity min_severity, const char * file_path);
    extern rs_log_severity minimum_log_severity;

    #define LOG(SEVERITY, ...) do { if(static_cast<int>(SEVERITY) >= rsimpl::minimum_log_severity) { std::ostringstream ss; ss << __VA_ARGS__; rsimpl::log(SEVERITY, ss.str()); } } while(false)
    #define LOG_DEBUG(...)   LOG(RS_LOG_SEVERITY_DEBUG, __VA_ARGS__)
    #define LOG_INFO(...)    LOG(RS_LOG_SEVERITY_INFO,  __VA_ARGS__)
    #define LOG_WARNING(...) LOG(RS_LOG_SEVERITY_WARN,  __VA_ARGS__)
    #define LOG_ERROR(...)   LOG(RS_LOG_SEVERITY_ERROR, __VA_ARGS__)
    #define LOG_FATAL(...)   LOG(RS_LOG_SEVERITY_FATAL, __VA_ARGS__)

    /////////////////////////////
    // Enumerated type support //
    /////////////////////////////

    #define RS_ENUM_HELPERS(TYPE, PREFIX) const char * get_string(TYPE value); \
        inline bool is_valid(TYPE value) { return value >= 0 && value < RS_##PREFIX##_COUNT; } \
        inline std::ostream & operator << (std::ostream & out, TYPE value) { if(is_valid(value)) return out << get_string(value); else return out << (int)value; }
    RS_ENUM_HELPERS(rs_stream, STREAM)
    RS_ENUM_HELPERS(rs_format, FORMAT)
    RS_ENUM_HELPERS(rs_preset, PRESET)
    RS_ENUM_HELPERS(rs_distortion, DISTORTION)
    RS_ENUM_HELPERS(rs_option, OPTION)
    RS_ENUM_HELPERS(rs_transport, TRANSPORT)
    RS_ENUM_HELPERS(rs_channel, CHANNEL)
    #undef RS_ENUM_HELPERS

    ////////////////////////////////////////////
    // World's tiniest linear algebra library //
    ////////////////////////////////////////////

    struct int2 { int x,y; };
    struct float3 { float x,y,z; float & operator [] (int i) { return (&x)[i]; } };
    struct float3x3 { float3 x,y,z; float & operator () (int i, int j) { return (&x)[j][i]; } }; // column-major
    struct pose { float3x3 orientation; float3 position; };
    inline bool operator == (const float3 & a, const float3 & b) { return a.x==b.x && a.y==b.y && a.z==b.z; }
    inline float3 operator + (const float3 & a, const float3 & b) { return {a.x+b.x, a.y+b.y, a.z+b.z}; }
    inline float3 operator * (const float3 & a, float b) { return {a.x*b, a.y*b, a.z*b}; }
    inline bool operator == (const float3x3 & a, const float3x3 & b) { return a.x==b.x && a.y==b.y && a.z==b.z; }
    inline float3 operator * (const float3x3 & a, const float3 & b) { return a.x*b.x + a.y*b.y + a.z*b.z; }
    inline float3x3 operator * (const float3x3 & a, const float3x3 & b) { return {a*b.x, a*b.y, a*b.z}; }
    inline float3x3 transpose(const float3x3 & a) { return {{a.x.x,a.y.x,a.z.x}, {a.x.y,a.y.y,a.z.y}, {a.x.z,a.y.z,a.z.z}}; }
    inline bool operator == (const pose & a, const pose & b) { return a.orientation==b.orientation && a.position==b.position; }
    inline float3 operator * (const pose & a, const float3 & b) { return a.orientation * b + a.position; }
    inline pose operator * (const pose & a, const pose & b) { return {a.orientation * b.orientation, a * b.position}; }
    inline pose inverse(const pose & a) { auto inv = transpose(a.orientation); return {inv, inv * a.position * -1}; }

    ///////////////////
    // Pixel formats //
    ///////////////////

    struct pixel_format_unpacker
    {
        void (* unpack)(byte * const dest[], const byte * source, int count);
        std::vector<std::pair<rs_stream, rs_format>> outputs;

        bool provides_stream(rs_stream stream) const { for(auto & o : outputs) if(o.first == stream) return true; return false; }
        rs_format get_format(rs_stream stream) const { for(auto & o : outputs) if(o.first == stream) return o.second; throw std::logic_error("missing output"); }
    };

    struct native_pixel_format
    {
        uint32_t fourcc;
        int plane_count;
        size_t bytes_per_pixel;
        std::vector<pixel_format_unpacker> unpackers;

        size_t get_image_size(int width, int height) const { return width * height * plane_count * bytes_per_pixel; }
    };

    ////////////////////////
    // Static camera info //
    ////////////////////////

    struct subdevice_mode
    {
        int subdevice;                          // 0, 1, 2, etc...
        int2 native_dims;                       // Resolution advertised over UVC
        native_pixel_format pf;                 // Pixel format advertised over UVC
        int fps;                                // Framerate advertised over UVC
        rs_intrinsics native_intrinsics;        // Intrinsics structure corresponding to the content of image (Note: width,height may be subset of native_dims)
        std::vector<rs_intrinsics> rect_modes;  // Potential intrinsics of image after being rectified in software by librealsense
        std::vector<int> pad_crop_options;      // Acceptable padding/cropping values
    };

    struct stream_request
    {
        bool enabled;
        int width, height;
        rs_format format;
        int fps;
    }; 

    struct interstream_rule // Requires a.*field + delta == b.*field OR a.*field + delta2 == b.*field
    {
        rs_stream a, b;        
        int stream_request::* field;
        int delta, delta2;
    };

    struct supported_option
    { 
        rs_option option;
        double min, max, step, def;
    };
        
    struct data_channel_request
    {
        bool enabled;
        rs_transport    transport;
        rs_channel      channel;
        int fps;
    };

    struct static_device_info
    {
        std::string name;                                                   // Model name of the camera        
        int stream_subdevices[RS_STREAM_NATIVE_COUNT];                      // Which subdevice is used to support each stream, or -1 if stream is unavailable
		int data_subdevices[RS_STREAM_NATIVE_COUNT];						// Specify whether the subdevice supports data channels in addition to streaming, -1 if data channels are unavailable
        std::vector<subdevice_mode> subdevice_modes;                        // A list of available modes each subdevice can be put into
        std::vector<interstream_rule> interstream_rules;                    // Rules which constrain the set of available modes
        stream_request presets[RS_STREAM_NATIVE_COUNT][RS_PRESET_COUNT];    // Presets available for each stream
        std::vector<supported_option> options;
        pose stream_poses[RS_STREAM_NATIVE_COUNT];                          // Static pose of each camera on the device
        int num_libuvc_transfer_buffers;                                    // Number of transfer buffers to use in LibUVC backend
        std::string firmware_version;                                       // Firmware version string
        std::string serial;                                                 // Serial number of the camera (from USB or from SPI memory)
        float nominal_depth_scale;                                          // Default scale

        static_device_info();
    };

    //////////////////////////////////
    // Runtime device configuration //
    //////////////////////////////////

    struct subdevice_mode_selection
    {
        subdevice_mode mode;                    // The streaming mode in which to place the hardware
        int pad_crop;                           // The number of pixels of padding (positive values) or cropping (negative values) to apply to all four edges of the image
        int unpacker_index;                     // The specific unpacker used to unpack the encoded format into the desired output formats

        subdevice_mode_selection() : mode({}), pad_crop(), unpacker_index() {}
        subdevice_mode_selection(const subdevice_mode & mode, int pad_crop, int unpacker_index) : mode(mode), pad_crop(pad_crop), unpacker_index(unpacker_index) {}

        const pixel_format_unpacker & get_unpacker() const { return mode.pf.unpackers[unpacker_index]; }
        const std::vector<std::pair<rs_stream, rs_format>> & get_outputs() const { return get_unpacker().outputs; }
        int get_width() const { return mode.native_intrinsics.width + pad_crop * 2; }
        int get_height() const { return mode.native_intrinsics.height + pad_crop * 2; }
        size_t get_image_size(rs_stream stream) const;
        bool provides_stream(rs_stream stream) const { return get_unpacker().provides_stream(stream); }
        rs_format get_format(rs_stream stream) const { return get_unpacker().get_format(stream); }
        int get_framerate(rs_stream stream) const { return mode.fps; }
        void unpack(byte * const dest[], const byte * source) const;
    };

    struct device_config
    {
        const static_device_info info;
        stream_request requests[RS_STREAM_NATIVE_COUNT];            // Modified by enable/disable_stream calls
        data_channel_request data_requests[RS_CHANNEL_NATIVE_COUNT];     // Modified by enable/disable_channel calls
        float depth_scale;                                          // Scale of depth values

        device_config(const rsimpl::static_device_info & info) : info(info), depth_scale(info.nominal_depth_scale) 
        { 
            for(auto & req : requests) req = rsimpl::stream_request(); 
        }

        subdevice_mode_selection select_mode(const stream_request (&requests)[RS_STREAM_NATIVE_COUNT], int subdevice_index) const;
        std::vector<subdevice_mode_selection> select_modes(const stream_request (&requests)[RS_STREAM_NATIVE_COUNT]) const;
        std::vector<subdevice_mode_selection> select_modes() const { return select_modes(requests); }
    };

    ////////////////////////////////////////
    // Helper functions for library types //
    ////////////////////////////////////////

    inline rs_intrinsics pad_crop_intrinsics(const rs_intrinsics & i, int pad_crop)
    {
        return {i.width+pad_crop*2, i.height+pad_crop*2, i.ppx+pad_crop, i.ppy+pad_crop, i.fx, i.fy, i.model, {i.coeffs[0], i.coeffs[1], i.coeffs[2], i.coeffs[3], i.coeffs[4]}};
    }

    inline rs_intrinsics scale_intrinsics(const rs_intrinsics & i, int width, int height)
    {
        const float sx = (float)width/i.width, sy = (float)height/i.height;
        return {width, height, i.ppx*sx, i.ppy*sy, i.fx*sx, i.fy*sy, i.model, {i.coeffs[0], i.coeffs[1], i.coeffs[2], i.coeffs[3], i.coeffs[4]}};
    }

    inline bool operator == (const rs_intrinsics & a, const rs_intrinsics & b) { return std::memcmp(&a, &b, sizeof(a)) == 0; }

    inline uint32_t pack(uint8_t c0, uint8_t c1, uint8_t c2, uint8_t c3)
    {
        return (c0 << 24) | (c1 << 16) | (c2 << 8) | c3;
    }
}

#endif<|MERGE_RESOLUTION|>--- conflicted
+++ resolved
@@ -18,12 +18,8 @@
 #include <mutex>                            // For mutex, unique_lock
 #include <condition_variable>               // For condition_variable
 
-<<<<<<< HEAD
-#define RS_STREAM_NATIVE_COUNT 4
+#define RS_STREAM_NATIVE_COUNT 5
 #define RS_CHANNEL_NATIVE_COUNT 1
-=======
-#define RS_STREAM_NATIVE_COUNT 5
->>>>>>> c2dda1df
 
 namespace rsimpl
 {
@@ -177,7 +173,7 @@
     {
         std::string name;                                                   // Model name of the camera        
         int stream_subdevices[RS_STREAM_NATIVE_COUNT];                      // Which subdevice is used to support each stream, or -1 if stream is unavailable
-		int data_subdevices[RS_STREAM_NATIVE_COUNT];						// Specify whether the subdevice supports data channels in addition to streaming, -1 if data channels are unavailable
+        int data_subdevices[RS_STREAM_NATIVE_COUNT];                        // Specify whether the subdevice supports data channels in addition to streaming, -1 if data channels are unavailable
         std::vector<subdevice_mode> subdevice_modes;                        // A list of available modes each subdevice can be put into
         std::vector<interstream_rule> interstream_rules;                    // Rules which constrain the set of available modes
         stream_request presets[RS_STREAM_NATIVE_COUNT][RS_PRESET_COUNT];    // Presets available for each stream
@@ -218,9 +214,9 @@
     struct device_config
     {
         const static_device_info info;
-        stream_request requests[RS_STREAM_NATIVE_COUNT];            // Modified by enable/disable_stream calls
-        data_channel_request data_requests[RS_CHANNEL_NATIVE_COUNT];     // Modified by enable/disable_channel calls
-        float depth_scale;                                          // Scale of depth values
+        stream_request requests[RS_STREAM_NATIVE_COUNT];                // Modified by enable/disable_stream calls
+        data_channel_request data_requests[RS_CHANNEL_NATIVE_COUNT];    // Modified by enable/disable_channel calls
+        float depth_scale;                                              // Scale of depth values
 
         device_config(const rsimpl::static_device_info & info) : info(info), depth_scale(info.nominal_depth_scale) 
         { 
