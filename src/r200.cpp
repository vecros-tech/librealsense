// License: Apache 2.0. See LICENSE file in root directory.
// Copyright(c) 2015 Intel Corporation. All Rights Reserved.

#include "r200.h"
#include "r200-private.h"
#include "image.h"

#include <cstring>
#include <climits>
#include <algorithm>

namespace rsimpl
{
    r200_camera::r200_camera(std::shared_ptr<uvc::device> device, const static_device_info & info) : rs_device(device, info)
    {
        rs_option opt[] = {RS_OPTION_R200_DEPTH_UNITS};
        double units;
        get_options(opt, 1, &units);
        on_update_depth_units(static_cast<int>(units));
    }
    
    r200_camera::~r200_camera()
    {

    }

    bool is_fisheye_uvc_control(rs_option option)
    {
        return (option == RS_OPTION_FISHEYE_COLOR_EXPOSURE) ||
               (option == RS_OPTION_FISHEYE_COLOR_GAIN);
    }

    bool is_fisheye_xu_control(rs_option option)
    {
        return (option == RS_OPTION_FISHEYE_STROBE) ||
               (option == RS_OPTION_FISHEYE_EXT_TRIG);
    }

    std::shared_ptr<rs_device> make_device(std::shared_ptr<uvc::device> device, static_device_info& info, r200::r200_calibration& c)
    {
        info.capabilities_vector.push_back(RS_CAPABILITIES_COLOR);
        info.capabilities_vector.push_back(RS_CAPABILITIES_DEPTH);
        info.capabilities_vector.push_back(RS_CAPABILITIES_INFRARED);
        info.capabilities_vector.push_back(RS_CAPABILITIES_INFRARED2);

        info.stream_subdevices[RS_STREAM_DEPTH] = 1;
        info.stream_subdevices[RS_STREAM_COLOR] = 2;
        info.stream_subdevices[RS_STREAM_INFRARED] = 0;
        info.stream_subdevices[RS_STREAM_INFRARED2] = 0;

        // Set up modes for left/right/z images
        for(auto fps : {30, 60, 90})
        {
            // Subdevice 0 can provide left/right infrared via four pixel formats, in three resolutions, which can either be uncropped or cropped to match Z
            for(auto pf : {pf_y8, pf_y8i, pf_y16, pf_y12i})
            {
                info.subdevice_modes.push_back({0, {640, 481}, pf, fps, c.modesLR[0], {}, { -6}});  
                info.subdevice_modes.push_back({0, {640, 373}, pf, fps, c.modesLR[1], {}, { -6}});  
                info.subdevice_modes.push_back({0, {640, 254}, pf, fps, c.modesLR[2], {}, { -6}});  
            }

            // Subdevice 1 can provide depth, in three resolutions, which can either be unpadded or padded to match left/right
            info.subdevice_modes.push_back({1, {628, 469}, pf_z16,  fps, pad_crop_intrinsics(c.modesLR[0], -6), {}, {0}});
            info.subdevice_modes.push_back({1, {628, 361}, pf_z16,  fps, pad_crop_intrinsics(c.modesLR[1], -6), {}, {0}});
            info.subdevice_modes.push_back({1, {628, 242}, pf_z16,  fps, pad_crop_intrinsics(c.modesLR[2], -6), {}, {0}});
        }

        // Subdevice 2 can provide color, in several formats and framerates
        info.subdevice_modes.push_back({ 2, { 320, 240 }, pf_yuy2, 60, scale_intrinsics(c.intrinsicsThird[1], 320, 240), { c.modesThird[1][1] }, { 0 } });
        info.subdevice_modes.push_back({ 2, { 320, 240 }, pf_yuy2, 30, scale_intrinsics(c.intrinsicsThird[1], 320, 240), { c.modesThird[1][1] }, { 0 } });
        info.subdevice_modes.push_back({ 2, { 320, 240 }, pf_yuy2, 15, scale_intrinsics(c.intrinsicsThird[1], 320, 240), { c.modesThird[1][1] }, { 0 } });
        info.subdevice_modes.push_back({ 2, { 640, 480 }, pf_yuy2, 60, c.intrinsicsThird[1], { c.modesThird[1][0] }, { 0 } });
        info.subdevice_modes.push_back({ 2, { 640, 480 }, pf_yuy2, 30, c.intrinsicsThird[1], { c.modesThird[1][0] }, { 0 } });
        info.subdevice_modes.push_back({ 2, { 640, 480 }, pf_yuy2, 15, c.intrinsicsThird[1], { c.modesThird[1][0] }, { 0 } });
        info.subdevice_modes.push_back({ 2, { 1280, 720 }, pf_yuy2, 30, scale_intrinsics(c.intrinsicsThird[0], 1280, 720), { c.modesThird[0][1] }, { 0 } });
        info.subdevice_modes.push_back({ 2, { 1280, 720 }, pf_yuy2, 15, scale_intrinsics(c.intrinsicsThird[0], 1280, 720), { c.modesThird[0][1] }, { 0 } });

        info.subdevice_modes.push_back({ 2, { 1920, 1080 }, pf_yuy2, 30, c.intrinsicsThird[0], { c.modesThird[0][0] }, { 0 } });
        info.subdevice_modes.push_back({ 2, { 1920, 1080 }, pf_yuy2, 15, c.intrinsicsThird[0], { c.modesThird[0][0] }, { 0 } });        

        // Set up interstream rules for left/right/z images
        for(auto ir : {RS_STREAM_INFRARED, RS_STREAM_INFRARED2})
        {
            info.interstream_rules.push_back({RS_STREAM_DEPTH, ir, &stream_request::width, 0, 12});
            info.interstream_rules.push_back({RS_STREAM_DEPTH, ir, &stream_request::height, 0, 12});
            info.interstream_rules.push_back({RS_STREAM_DEPTH, ir, &stream_request::fps, 0, 0});
        }

        info.presets[RS_STREAM_INFRARED][RS_PRESET_BEST_QUALITY] = {true, 480, 360, RS_FORMAT_Y8,   60};
        info.presets[RS_STREAM_DEPTH   ][RS_PRESET_BEST_QUALITY] = {true, 480, 360, RS_FORMAT_Z16,  60};
        info.presets[RS_STREAM_COLOR   ][RS_PRESET_BEST_QUALITY] = {true, 640, 480, RS_FORMAT_RGB8, 60};

        info.presets[RS_STREAM_INFRARED][RS_PRESET_LARGEST_IMAGE] = {true, 640,   480, RS_FORMAT_Y8,   60};
        info.presets[RS_STREAM_DEPTH   ][RS_PRESET_LARGEST_IMAGE] = {true, 640,   480, RS_FORMAT_Z16,  60};
        info.presets[RS_STREAM_COLOR   ][RS_PRESET_LARGEST_IMAGE] = {true, 1920, 1080, RS_FORMAT_RGB8, 30};

        info.presets[RS_STREAM_INFRARED][RS_PRESET_HIGHEST_FRAMERATE] = {true, 320, 240, RS_FORMAT_Y8,   60};
        info.presets[RS_STREAM_DEPTH   ][RS_PRESET_HIGHEST_FRAMERATE] = {true, 320, 240, RS_FORMAT_Z16,  60};
        info.presets[RS_STREAM_COLOR   ][RS_PRESET_HIGHEST_FRAMERATE] = {true, 640, 480, RS_FORMAT_RGB8, 60};

        for(int i=0; i<RS_PRESET_COUNT; ++i)
            info.presets[RS_STREAM_INFRARED2][i] = info.presets[RS_STREAM_INFRARED][i];

        info.options = {
            {RS_OPTION_R200_LR_AUTO_EXPOSURE_ENABLED,                   0, 1,           1},
            {RS_OPTION_R200_EMITTER_ENABLED,                            0, 1,           1},
            {RS_OPTION_R200_DEPTH_UNITS,                                1, INT_MAX,     1}, // What is the real range?
            {RS_OPTION_R200_DEPTH_CLAMP_MIN,                            0, USHRT_MAX,   1},
            {RS_OPTION_R200_DEPTH_CLAMP_MAX,                            0, USHRT_MAX,   1},
            {RS_OPTION_R200_DISPARITY_MULTIPLIER,                       1, 1000,        1},
            {RS_OPTION_R200_DISPARITY_SHIFT,                            0, 0,           1},

            {RS_OPTION_R200_AUTO_EXPOSURE_MEAN_INTENSITY_SET_POINT,     0, 4095,        0},
            {RS_OPTION_R200_AUTO_EXPOSURE_BRIGHT_RATIO_SET_POINT,       0, 1,           0},
            {RS_OPTION_R200_AUTO_EXPOSURE_KP_GAIN,                      0, 1000,        0},
            {RS_OPTION_R200_AUTO_EXPOSURE_KP_EXPOSURE,                  0, 1000,        0},
            {RS_OPTION_R200_AUTO_EXPOSURE_KP_DARK_THRESHOLD,            0, 1000,        0},
            {RS_OPTION_R200_AUTO_EXPOSURE_TOP_EDGE,                     0, USHRT_MAX,   1},
            {RS_OPTION_R200_AUTO_EXPOSURE_BOTTOM_EDGE,                  0, USHRT_MAX,   1},
            {RS_OPTION_R200_AUTO_EXPOSURE_LEFT_EDGE,                    0, USHRT_MAX,   1},
            {RS_OPTION_R200_AUTO_EXPOSURE_RIGHT_EDGE,                   0, USHRT_MAX,   1},

            {RS_OPTION_R200_DEPTH_CONTROL_ESTIMATE_MEDIAN_DECREMENT,    0, 0xFF,        1},
            {RS_OPTION_R200_DEPTH_CONTROL_ESTIMATE_MEDIAN_INCREMENT,    0, 0xFF,        1},
            {RS_OPTION_R200_DEPTH_CONTROL_MEDIAN_THRESHOLD,             0, 0x3FF,       1},
            {RS_OPTION_R200_DEPTH_CONTROL_SCORE_MINIMUM_THRESHOLD,      0, 0x3FF,       1},
            {RS_OPTION_R200_DEPTH_CONTROL_SCORE_MAXIMUM_THRESHOLD,      0, 0x3FF,       1},
            {RS_OPTION_R200_DEPTH_CONTROL_TEXTURE_COUNT_THRESHOLD,      0, 0x1F,        1},
            {RS_OPTION_R200_DEPTH_CONTROL_TEXTURE_DIFFERENCE_THRESHOLD, 0, 0x3FF,       1},
            {RS_OPTION_R200_DEPTH_CONTROL_SECOND_PEAK_THRESHOLD,        0, 0x3FF,       1},
            {RS_OPTION_R200_DEPTH_CONTROL_NEIGHBOR_THRESHOLD,           0, 0x3FF,       1},
            {RS_OPTION_R200_DEPTH_CONTROL_LR_THRESHOLD,                 0, 0x7FF,       1}
        };

        if (uvc::is_device_connected(*device, PID_INTEL_CAMERA, FISHEYE_PRODUCT_ID))
        {
            info.options.push_back({RS_OPTION_FISHEYE_COLOR_EXPOSURE});
            info.options.push_back({RS_OPTION_FISHEYE_COLOR_GAIN});
            info.options.push_back({RS_OPTION_FISHEYE_STROBE, 0, 1, 1, 0});
            info.options.push_back({RS_OPTION_FISHEYE_EXT_TRIG, 0, 1, 1, 0});
        }

        // We select the depth/left infrared camera's viewpoint to be the origin
        info.stream_poses[RS_STREAM_DEPTH] = {{{1,0,0},{0,1,0},{0,0,1}},{0,0,0}};
        info.stream_poses[RS_STREAM_INFRARED] = {{{1,0,0},{0,1,0},{0,0,1}},{0,0,0}};

        // The right infrared camera is offset along the +x axis by the baseline (B)
        info.stream_poses[RS_STREAM_INFRARED2] = {{{1, 0, 0}, {0, 1, 0}, {0, 0, 1}}, {c.B * 0.001f, 0, 0}}; // Sterling comment

        // The transformation between the depth camera and third camera is described by a translation vector (T), followed by rotation matrix (Rthird)
        for(int i=0; i<3; ++i) for(int j=0; j<3; ++j)
            info.stream_poses[RS_STREAM_COLOR].orientation(i,j) = c.Rthird[i*3+j];
        for(int i=0; i<3; ++i)
            info.stream_poses[RS_STREAM_COLOR].position[i] = c.T[i] * 0.001f;

        // Our position is added AFTER orientation is applied, not before, so we must multiply Rthird * T to compute it
        info.stream_poses[RS_STREAM_COLOR].position = info.stream_poses[RS_STREAM_COLOR].orientation * info.stream_poses[RS_STREAM_COLOR].position;
        info.nominal_depth_scale = 0.001f;
        info.serial = std::to_string(c.serial_number);
        info.firmware_version = r200::read_firmware_version(*device);

        // On LibUVC backends, the R200 should use four transfer buffers
        info.num_libuvc_transfer_buffers = 4;
        return std::make_shared<r200_camera>(device, info);
    }

    bool r200_camera::is_disparity_mode_enabled() const
    {
        auto & depth = get_stream_interface(RS_STREAM_DEPTH);
        return depth.is_enabled() && depth.get_format() == RS_FORMAT_DISPARITY16;
    }

    void r200_camera::on_update_depth_units(uint32_t units)
    {
        if(is_disparity_mode_enabled()) return;
        config.depth_scale = (float)units / 1000000; // Convert from micrometers to meters
    }

    void r200_camera::on_update_disparity_multiplier(double multiplier)
    {
        if(!is_disparity_mode_enabled()) return;
        auto & depth = get_stream_interface(RS_STREAM_DEPTH);
        float baseline = get_stream_interface(RS_STREAM_INFRARED2).get_extrinsics_to(depth).translation[0];
        config.depth_scale = static_cast<float>(depth.get_intrinsics().fx * baseline * multiplier);
    }

    void r200_camera::set_options(const rs_option options[], int count, const double values[])
    {
        auto & dev = get_device();
        auto minmax_writer = make_struct_interface<r200::range    >([&dev]() { return r200::get_min_max_depth(dev);           }, [&dev](r200::range     v) { r200::set_min_max_depth(dev,v);           });
        auto disp_writer   = make_struct_interface<r200::disp_mode>([&dev]() { return r200::get_disparity_mode(dev);          }, [&dev](r200::disp_mode v) { r200::set_disparity_mode(dev,v);          });
        auto ae_writer     = make_struct_interface<r200::ae_params>([&dev]() { return r200::get_lr_auto_exposure_params(dev); }, [&dev](r200::ae_params v) { r200::set_lr_auto_exposure_params(dev,v); });
        auto dc_writer     = make_struct_interface<r200::dc_params>([&dev]() { return r200::get_depth_params(dev);            }, [&dev](r200::dc_params v) { r200::set_depth_params(dev,v);            });

        for(int i=0; i<count; ++i)
        {
            if(is_fisheye_uvc_control(options[i]))
            {
                uvc::set_pu_control_with_retry(get_device(), 3, options[i], static_cast<int>(values[i]));
                continue;
            }

            if(uvc::is_pu_control(options[i]))
            {
                uvc::set_pu_control_with_retry(get_device(), 2, options[i], static_cast<int>(values[i]));
                continue;
            }

            switch(options[i])
            {
            case RS_OPTION_FISHEYE_STROBE:             r200::set_strobe            (get_device(), static_cast<uint8_t>(values[i])); break;
            case RS_OPTION_FISHEYE_EXT_TRIG:           r200::set_ext_trig          (get_device(), static_cast<uint8_t>(values[i])); break;

            case RS_OPTION_R200_LR_AUTO_EXPOSURE_ENABLED:                   r200::set_lr_exposure_mode(get_device(), static_cast<uint8_t>(values[i])); break;
            case RS_OPTION_R200_LR_GAIN:                                    r200::set_lr_gain(get_device(), {get_lr_framerate(), static_cast<uint32_t>(values[i])}); break; // TODO: May need to set this on start if framerate changes
            case RS_OPTION_R200_LR_EXPOSURE:                                r200::set_lr_exposure(get_device(), {get_lr_framerate(), static_cast<uint32_t>(values[i])}); break; // TODO: May need to set this on start if framerate changes
            case RS_OPTION_R200_EMITTER_ENABLED:                            r200::set_emitter_state(get_device(), !!values[i]); break;
            case RS_OPTION_R200_DEPTH_UNITS:                                r200::set_depth_units(get_device(), static_cast<uint32_t>(values[i]));
                on_update_depth_units(static_cast<uint32_t>(values[i])); break;

            case RS_OPTION_R200_DEPTH_CLAMP_MIN:                            minmax_writer.set(&r200::range::min, values[i]); break;
            case RS_OPTION_R200_DEPTH_CLAMP_MAX:                            minmax_writer.set(&r200::range::max, values[i]); break;

            case RS_OPTION_R200_DISPARITY_MULTIPLIER:                       disp_writer.set(&r200::disp_mode::disparity_multiplier, values[i]); break;
            case RS_OPTION_R200_DISPARITY_SHIFT:                            r200::set_disparity_shift(get_device(), static_cast<uint32_t>(values[i])); break;

            case RS_OPTION_R200_AUTO_EXPOSURE_MEAN_INTENSITY_SET_POINT:     ae_writer.set(&r200::ae_params::mean_intensity_set_point, values[i]); break;
            case RS_OPTION_R200_AUTO_EXPOSURE_BRIGHT_RATIO_SET_POINT:       ae_writer.set(&r200::ae_params::bright_ratio_set_point,   values[i]); break;
            case RS_OPTION_R200_AUTO_EXPOSURE_KP_GAIN:                      ae_writer.set(&r200::ae_params::kp_gain,                  values[i]); break;
            case RS_OPTION_R200_AUTO_EXPOSURE_KP_EXPOSURE:                  ae_writer.set(&r200::ae_params::kp_exposure,              values[i]); break;
            case RS_OPTION_R200_AUTO_EXPOSURE_KP_DARK_THRESHOLD:            ae_writer.set(&r200::ae_params::kp_dark_threshold,        values[i]); break;
            case RS_OPTION_R200_AUTO_EXPOSURE_TOP_EDGE:                     ae_writer.set(&r200::ae_params::exposure_top_edge,        values[i]); break;
            case RS_OPTION_R200_AUTO_EXPOSURE_BOTTOM_EDGE:                  ae_writer.set(&r200::ae_params::exposure_bottom_edge,     values[i]); break;
            case RS_OPTION_R200_AUTO_EXPOSURE_LEFT_EDGE:                    ae_writer.set(&r200::ae_params::exposure_left_edge,       values[i]); break;
            case RS_OPTION_R200_AUTO_EXPOSURE_RIGHT_EDGE:                   ae_writer.set(&r200::ae_params::exposure_right_edge,      values[i]); break;

            case RS_OPTION_R200_DEPTH_CONTROL_ESTIMATE_MEDIAN_DECREMENT:    dc_writer.set(&r200::dc_params::robbins_munroe_minus_inc, values[i]); break;
            case RS_OPTION_R200_DEPTH_CONTROL_ESTIMATE_MEDIAN_INCREMENT:    dc_writer.set(&r200::dc_params::robbins_munroe_plus_inc,  values[i]); break;
            case RS_OPTION_R200_DEPTH_CONTROL_MEDIAN_THRESHOLD:             dc_writer.set(&r200::dc_params::median_thresh,            values[i]); break;
            case RS_OPTION_R200_DEPTH_CONTROL_SCORE_MINIMUM_THRESHOLD:      dc_writer.set(&r200::dc_params::score_min_thresh,         values[i]); break;
            case RS_OPTION_R200_DEPTH_CONTROL_SCORE_MAXIMUM_THRESHOLD:      dc_writer.set(&r200::dc_params::score_max_thresh,         values[i]); break;
            case RS_OPTION_R200_DEPTH_CONTROL_TEXTURE_COUNT_THRESHOLD:      dc_writer.set(&r200::dc_params::texture_count_thresh,     values[i]); break;
            case RS_OPTION_R200_DEPTH_CONTROL_TEXTURE_DIFFERENCE_THRESHOLD: dc_writer.set(&r200::dc_params::texture_diff_thresh,      values[i]); break;
            case RS_OPTION_R200_DEPTH_CONTROL_SECOND_PEAK_THRESHOLD:        dc_writer.set(&r200::dc_params::second_peak_thresh,       values[i]); break;
            case RS_OPTION_R200_DEPTH_CONTROL_NEIGHBOR_THRESHOLD:           dc_writer.set(&r200::dc_params::neighbor_thresh,          values[i]); break;
            case RS_OPTION_R200_DEPTH_CONTROL_LR_THRESHOLD:                 dc_writer.set(&r200::dc_params::lr_thresh,                values[i]); break;

            default: LOG_WARNING("Cannot set " << options[i] << " to " << values[i] << " on " << get_name()); break;
            }
        }

        minmax_writer.commit();
        disp_writer.commit();
        if(disp_writer.active) on_update_disparity_multiplier(disp_writer.struct_.disparity_multiplier);
        ae_writer.commit();
        dc_writer.commit();
    }

    std::shared_ptr<rs_device> make_r200_device(std::shared_ptr<uvc::device> device)
    {
        LOG_INFO("Connecting to Intel RealSense R200");

        static_device_info info;
        info.name = {"Intel RealSense R200"};
        auto c = r200::read_camera_info(*device);
        info.subdevice_modes.push_back({ 2, { 1920, 1080 }, pf_rw10, 30, c.intrinsicsThird[0], { c.modesThird[0][0] }, { 0 } });

        return make_device(device, info, c);
    }

    std::shared_ptr<rs_device> make_lr200_device(std::shared_ptr<uvc::device> device)
    {
        LOG_INFO("Connecting to Intel RealSense LR200");

        static_device_info info;
        info.name = { "Intel RealSense LR200" };
        auto c = r200::read_camera_info(*device);
        info.subdevice_modes.push_back({ 2, { 1920, 1080 }, pf_rw16, 30, c.intrinsicsThird[0], { c.modesThird[0][0] }, { 0 } });

        return make_device(device, info, c);
    }

    std::shared_ptr<rs_device> make_zr300_device(std::shared_ptr<uvc::device> device)
    {
        LOG_INFO("Connecting to Intel RealSense ZR300");

        static_device_info info;
        info.name = { "Intel RealSense ZR300" };
        auto c = r200::read_camera_info(*device);        
        info.subdevice_modes.push_back({ 2, { 1920, 1080 }, pf_rw16, 30, c.intrinsicsThird[0], { c.modesThird[0][0] }, { 0 } });

<<<<<<< HEAD
        // Acquire Device handle for Motion Module API
        r200::claim_motion_module_interface(*device);

=======
>>>>>>> 31875622
        if (uvc::is_device_connected(*device, PID_INTEL_CAMERA, FISHEYE_PRODUCT_ID))
        {
            info.capabilities_vector.push_back(RS_CAPABILITIES_FISH_EYE);
            info.capabilities_vector.push_back(RS_CAPABILITIES_MOTION_EVENTS);

            info.stream_subdevices[RS_STREAM_FISHEYE] = 3;
            info.presets[RS_STREAM_FISHEYE][RS_PRESET_BEST_QUALITY] = {true, 640, 480, RS_FORMAT_RAW8,   60};
            info.subdevice_modes.push_back({3, {640, 480}, pf_rw8, 60, c.intrinsicsThird[1], {c.modesThird[1][0]}, {0}});
            info.subdevice_modes.push_back({3, {640, 480}, pf_rw10, 60, c.intrinsicsThird[1], {c.modesThird[1][0]}, {0}});
        }        

        return make_device(device, info, c);
    }

    void r200_camera::get_options(const rs_option options[], int count, double values[])
    {
        auto & dev = get_device();
        auto minmax_reader = make_struct_interface<r200::range    >([&dev]() { return r200::get_min_max_depth(dev);           }, [&dev](r200::range     v) { r200::set_min_max_depth(dev,v);           });
        auto disp_reader   = make_struct_interface<r200::disp_mode>([&dev]() { return r200::get_disparity_mode(dev);          }, [&dev](r200::disp_mode v) { r200::set_disparity_mode(dev,v);          });
        auto ae_reader     = make_struct_interface<r200::ae_params>([&dev]() { return r200::get_lr_auto_exposure_params(dev); }, [&dev](r200::ae_params v) { r200::set_lr_auto_exposure_params(dev,v); });
        auto dc_reader     = make_struct_interface<r200::dc_params>([&dev]() { return r200::get_depth_params(dev);            }, [&dev](r200::dc_params v) { r200::set_depth_params(dev,v);            }); 

        for(int i=0; i<count; ++i)
        {
            if (is_fisheye_uvc_control(options[i]))
            {
                values[i] = uvc::get_pu_control(get_device(), 3, options[i]);
                continue;
            }

            if(uvc::is_pu_control(options[i]))
            {
                values[i] = uvc::get_pu_control(get_device(), 2, options[i]);
                continue;
            }

            switch(options[i])
            {

            case RS_OPTION_FISHEYE_STROBE:             values[i] = r200::get_strobe            (get_device()); break;
            case RS_OPTION_FISHEYE_EXT_TRIG:           values[i] = r200::get_ext_trig          (get_device()); break;

            case RS_OPTION_R200_LR_AUTO_EXPOSURE_ENABLED:                   values[i] = r200::get_lr_exposure_mode(get_device()); break;
            
            case RS_OPTION_R200_LR_GAIN: // Gain is framerate dependent
                r200::set_lr_gain_discovery(get_device(), {get_lr_framerate()});
                values[i] = r200::get_lr_gain(get_device()).value;
                break;
            case RS_OPTION_R200_LR_EXPOSURE: // Exposure is framerate dependent
                r200::set_lr_exposure_discovery(get_device(), {get_lr_framerate()});
                values[i] = r200::get_lr_exposure(get_device()).value;
                break;
            case RS_OPTION_R200_EMITTER_ENABLED:
                values[i] = r200::get_emitter_state(get_device(), is_capturing(), get_stream_interface(RS_STREAM_DEPTH).is_enabled());
                break;

            case RS_OPTION_R200_DEPTH_UNITS:                                values[i] = r200::get_depth_units(get_device());  break;

            case RS_OPTION_R200_DEPTH_CLAMP_MIN:                            values[i] = minmax_reader.get(&r200::range::min); break;
            case RS_OPTION_R200_DEPTH_CLAMP_MAX:                            values[i] = minmax_reader.get(&r200::range::max); break;

            case RS_OPTION_R200_DISPARITY_MULTIPLIER:                       values[i] = disp_reader.get(&r200::disp_mode::disparity_multiplier); break;
            case RS_OPTION_R200_DISPARITY_SHIFT:                            values[i] = r200::get_disparity_shift(get_device()); break;

            case RS_OPTION_R200_AUTO_EXPOSURE_MEAN_INTENSITY_SET_POINT:     values[i] = ae_reader.get(&r200::ae_params::mean_intensity_set_point); break;
            case RS_OPTION_R200_AUTO_EXPOSURE_BRIGHT_RATIO_SET_POINT:       values[i] = ae_reader.get(&r200::ae_params::bright_ratio_set_point  ); break;
            case RS_OPTION_R200_AUTO_EXPOSURE_KP_GAIN:                      values[i] = ae_reader.get(&r200::ae_params::kp_gain                 ); break;
            case RS_OPTION_R200_AUTO_EXPOSURE_KP_EXPOSURE:                  values[i] = ae_reader.get(&r200::ae_params::kp_exposure             ); break;
            case RS_OPTION_R200_AUTO_EXPOSURE_KP_DARK_THRESHOLD:            values[i] = ae_reader.get(&r200::ae_params::kp_dark_threshold       ); break;
            case RS_OPTION_R200_AUTO_EXPOSURE_TOP_EDGE:                     values[i] = ae_reader.get(&r200::ae_params::exposure_top_edge       ); break;
            case RS_OPTION_R200_AUTO_EXPOSURE_BOTTOM_EDGE:                  values[i] = ae_reader.get(&r200::ae_params::exposure_bottom_edge    ); break;
            case RS_OPTION_R200_AUTO_EXPOSURE_LEFT_EDGE:                    values[i] = ae_reader.get(&r200::ae_params::exposure_left_edge      ); break;
            case RS_OPTION_R200_AUTO_EXPOSURE_RIGHT_EDGE:                   values[i] = ae_reader.get(&r200::ae_params::exposure_right_edge     ); break;

            case RS_OPTION_R200_DEPTH_CONTROL_ESTIMATE_MEDIAN_DECREMENT:    values[i] = dc_reader.get(&r200::dc_params::robbins_munroe_minus_inc); break;
            case RS_OPTION_R200_DEPTH_CONTROL_ESTIMATE_MEDIAN_INCREMENT:    values[i] = dc_reader.get(&r200::dc_params::robbins_munroe_plus_inc ); break;
            case RS_OPTION_R200_DEPTH_CONTROL_MEDIAN_THRESHOLD:             values[i] = dc_reader.get(&r200::dc_params::median_thresh           ); break;
            case RS_OPTION_R200_DEPTH_CONTROL_SCORE_MINIMUM_THRESHOLD:      values[i] = dc_reader.get(&r200::dc_params::score_min_thresh        ); break;
            case RS_OPTION_R200_DEPTH_CONTROL_SCORE_MAXIMUM_THRESHOLD:      values[i] = dc_reader.get(&r200::dc_params::score_max_thresh        ); break;
            case RS_OPTION_R200_DEPTH_CONTROL_TEXTURE_COUNT_THRESHOLD:      values[i] = dc_reader.get(&r200::dc_params::texture_count_thresh    ); break;
            case RS_OPTION_R200_DEPTH_CONTROL_TEXTURE_DIFFERENCE_THRESHOLD: values[i] = dc_reader.get(&r200::dc_params::texture_diff_thresh     ); break;
            case RS_OPTION_R200_DEPTH_CONTROL_SECOND_PEAK_THRESHOLD:        values[i] = dc_reader.get(&r200::dc_params::second_peak_thresh      ); break;
            case RS_OPTION_R200_DEPTH_CONTROL_NEIGHBOR_THRESHOLD:           values[i] = dc_reader.get(&r200::dc_params::neighbor_thresh         ); break;
            case RS_OPTION_R200_DEPTH_CONTROL_LR_THRESHOLD:                 values[i] = dc_reader.get(&r200::dc_params::lr_thresh               ); break;

            default: LOG_WARNING("Cannot get " << options[i] << " on " << get_name()); break;
            }
        }
    }

    void r200_camera::toggle_motion_module_power(bool bOn)
    {
        // Temporal patch to be replaced with is_supported.  evgeni
        if (this->config.data_requests.enabled)
            r200::toggle_adapter_board_pwr(get_device(),bOn);
    }

    // Power on Fisheye camera (mmpwr 1)
    void r200_camera::start_events()
    {
        toggle_motion_module_power(true);

        rs_device::start_events();
    }

    void r200_camera::stop_events()
    {
        rs_device::stop_events();

        // Power down Motion Module
        toggle_motion_module_power(false);
    }

    void r200_camera::on_before_start(const std::vector<subdevice_mode_selection> & selected_modes)
    {
        rs_option depth_units_option = RS_OPTION_R200_DEPTH_UNITS;
        double depth_units;

        uint8_t streamIntent = 0;
        for(const auto & m : selected_modes)
        {
            switch(m.mode.subdevice)
            {
            case 0: streamIntent |= r200::STATUS_BIT_LR_STREAMING; break;
            case 2: streamIntent |= r200::STATUS_BIT_WEB_STREAMING; break;
            case 1: 
                streamIntent |= r200::STATUS_BIT_Z_STREAMING; 
                auto dm = r200::get_disparity_mode(get_device());
                switch(m.get_format(RS_STREAM_DEPTH))
                {
                default: throw std::logic_error("unsupported R200 depth format");
                case RS_FORMAT_Z16: 
                    dm.is_disparity_enabled = 0;
                    get_options(&depth_units_option, 1, &depth_units);
                    on_update_depth_units(static_cast<int>(depth_units));
                    break;
                case RS_FORMAT_DISPARITY16: 
                    dm.is_disparity_enabled = 1;
                    on_update_disparity_multiplier(static_cast<float>(dm.disparity_multiplier));
                    break;
                }
                r200::set_disparity_mode(get_device(), dm);
                break;
            }
        }
        r200::set_stream_intent(get_device(), streamIntent);
    }

    rs_stream r200_camera::select_key_stream(const std::vector<rsimpl::subdevice_mode_selection> & selected_modes)
    {
        // When all streams are enabled at an identical framerate, R200 images are delivered in the order: Z -> Third -> L/R
        // To maximize the chance of being able to deliver coherent framesets, we want to wait on the latest image coming from
        // a stream running at the fastest framerate.
        int fps[RS_STREAM_NATIVE_COUNT] = {}, max_fps = 0;
        for(const auto & m : selected_modes)
        {
            for(const auto & output : m.get_outputs())
            {
                fps[output.first] = m.mode.fps;
                max_fps = std::max(max_fps, m.mode.fps);
            }
        }

        // Select the "latest arriving" stream which is running at the fastest framerate
        for(auto s : {RS_STREAM_COLOR, RS_STREAM_INFRARED2, RS_STREAM_INFRARED, RS_STREAM_FISHEYE})
        {
            if(fps[s] == max_fps) return s;
        }
        return RS_STREAM_DEPTH;
    }

    uint32_t r200_camera::get_lr_framerate() const
    {
        for(auto s : {RS_STREAM_DEPTH, RS_STREAM_INFRARED, RS_STREAM_INFRARED2})
        {
            auto & stream = get_stream_interface(s);
            if(stream.is_enabled()) return static_cast<uint32_t>(stream.get_framerate());
        }
        return 30; // If no streams have yet been enabled, return the minimum possible left/right framerate, to allow the maximum possible exposure range
    }

    /*void r200_camera::set_xu_option(rs_option option, int value)
    {
        if(is_capturing())
        {
            switch(option)
            {
            case RS_OPTION_R200_DEPTH_UNITS:
            case RS_OPTION_R200_DEPTH_CLAMP_MIN:
            case RS_OPTION_R200_DEPTH_CLAMP_MAX:
            case RS_OPTION_R200_DISPARITY_MULTIPLIER:
            case RS_OPTION_R200_DISPARITY_SHIFT:
                throw std::runtime_error("cannot set this option after rs_start_capture(...)");
            }
        }
    }*/
    
    bool r200_camera::supports_option(rs_option option) const
    {
        // We have special logic to implement LR gain and exposure, so they do not belong to the standard option list
        return option == RS_OPTION_R200_LR_GAIN || option == RS_OPTION_R200_LR_EXPOSURE || rs_device::supports_option(option);
    }

    void r200_camera::get_option_range(rs_option option, double & min, double & max, double & step, double & def)
    {
        if (is_fisheye_uvc_control(option))
        {
            int mn, mx, stp, df;
            uvc::get_pu_control_range(get_device(), 3, option, &mn, &mx, &stp, &df);
            min = mn;
            max = mx;
            step = stp;
            def = df;
            return;
        }

        // Gain min/max is framerate dependent
        if(option == RS_OPTION_R200_LR_GAIN)
        {
            r200::set_lr_gain_discovery(get_device(), {get_lr_framerate()});
            auto disc = r200::get_lr_gain_discovery(get_device());
            min = disc.min;
            max = disc.max;
            step = 1;
            def = disc.default_value;
            return;
        }

        // Exposure min/max is framerate dependent
        if(option == RS_OPTION_R200_LR_EXPOSURE)
        {
            r200::set_lr_exposure_discovery(get_device(), {get_lr_framerate()});
            auto disc = r200::get_lr_exposure_discovery(get_device());
            min = disc.min;
            max = disc.max;
            step = 1;
            def = disc.default_value;
            return;
        }

        // Default to parent implementation
        rs_device::get_option_range(option, min, max, step, def);
    }

    // All R200 images which are not in YUY2 format contain an extra row of pixels, called the "dinghy", which contains useful information
    const r200::Dinghy & get_dinghy(const subdevice_mode & mode, const void * frame)
    {
        return *reinterpret_cast<const r200::Dinghy *>(reinterpret_cast<const uint8_t *>(frame) + mode.pf.get_image_size(mode.native_dims.x, mode.native_dims.y-1));
    }

    class dinghy_timestamp_reader : public frame_timestamp_reader
    {
        int max_fps;
    public:
        dinghy_timestamp_reader(int max_fps) : max_fps(max_fps) {}

        bool validate_frame(const subdevice_mode & mode, const void * frame) const override 
        {
            if (mode.subdevice == 3) // Fisheye camera
                return true;


            // No dinghy available on YUY2 images
            if(mode.pf.fourcc == pf_yuy2.fourcc) return true;

            // Check magic number for all subdevices
            auto & dinghy = get_dinghy(mode, frame);
            const uint32_t magic_numbers[] = {0x08070605, 0x04030201, 0x8A8B8C8D};
            if(dinghy.magicNumber != magic_numbers[mode.subdevice])
            {
                LOG_WARNING("Subdevice " << mode.subdevice << " bad magic number 0x" << std::hex << dinghy.magicNumber);
                return false;
            }

            // Check frame status for left/right/Z subdevices only
            if(dinghy.frameStatus != 0 && mode.subdevice != 2)
            {
                LOG_WARNING("Subdevice " << mode.subdevice << " frame status 0x" << std::hex << dinghy.frameStatus);
                return false;
            }

            // Check VDF error status for all subdevices
            if(dinghy.VDFerrorStatus != 0)
            {
                LOG_WARNING("Subdevice " << mode.subdevice << " VDF error status 0x" << std::hex << dinghy.VDFerrorStatus);
                return false;
            }

            // Check CAM module status for left/right subdevice only
            if (dinghy.CAMmoduleStatus != 0 && mode.subdevice == 0)
            {
                LOG_WARNING("Subdevice " << mode.subdevice << " CAM module status 0x" << std::hex << dinghy.CAMmoduleStatus);
                return false;
            }        
            
            // TODO: Check for missing or duplicate frame numbers
            return true;
        }

        int get_frame_timestamp(const subdevice_mode & mode, const void * frame) override 
        { 
            int frame_number = 0;
            if(mode.pf.fourcc == pf_yuy2.fourcc)
            {
                // YUY2 images encode the frame number in the low order bits of the final 32 bytes of the image
                auto data = reinterpret_cast<const uint8_t *>(frame) + ((mode.native_dims.x * mode.native_dims.y) - 32) * 2;
                for(int i = 0; i < 32; ++i)
                {
                    frame_number |= ((*data & 1) << (i & 1 ? 32 - i : 30 - i));
                    data += 2;
                }
            }
            else frame_number = get_dinghy(mode, frame).frameCount; // All other formats can use the frame number in the dinghy row
            return frame_number * 1000 / max_fps;
        }
		int get_frame_counter(const subdevice_mode & mode, const void * frame) override
		{
			int frame_number = 0;
			if (mode.pf.fourcc == pf_yuy2.fourcc)
			{
				// YUY2 images encode the frame number in the low order bits of the final 32 bytes of the image
				auto data = reinterpret_cast<const uint8_t *>(frame) + ((mode.native_dims.x * mode.native_dims.y) - 32) * 2;
				for (int i = 0; i < 32; ++i)
				{
					frame_number |= ((*data & 1) << (i & 1 ? 32 - i : 30 - i));
					data += 2;
				}
			}
			else frame_number = get_dinghy(mode, frame).frameCount; // All other formats can use the frame number in the dinghy row
			return frame_number;
		}
    };

    class serial_timestamp_generator : public frame_timestamp_reader
    {
        int fps, serial_frame_number;
    public:
        serial_timestamp_generator(int fps) : fps(fps), serial_frame_number() {}

        bool validate_frame(const subdevice_mode & mode, const void * frame) const override { return true; }
        int get_frame_timestamp(const subdevice_mode &, const void *) override 
        { 
            ++serial_frame_number;
            return serial_frame_number * 1000 / fps;
        }
		int get_frame_counter(const subdevice_mode &, const void *) override
		{
			return serial_frame_number;
		}
    };

    std::shared_ptr<frame_timestamp_reader> r200_camera::create_frame_timestamp_reader() const
    {
        // If left, right, or Z streams are enabled, convert frame numbers to millisecond timestamps based on LRZ framerate
        for(auto s : {RS_STREAM_DEPTH, RS_STREAM_INFRARED, RS_STREAM_INFRARED2, RS_STREAM_FISHEYE})
        {
            auto & si = get_stream_interface(s);
            if(si.is_enabled()) return std::make_shared<dinghy_timestamp_reader>(si.get_framerate());
        }

        // If only color stream is enabled, generate serial frame timestamps (no HW frame numbers available)
        auto & si = get_stream_interface(RS_STREAM_COLOR);
        if(si.is_enabled()) return std::make_shared<serial_timestamp_generator>(si.get_framerate());

        // No streams enabled, so no need for a timestamp converter
        return nullptr;
    }
}<|MERGE_RESOLUTION|>--- conflicted
+++ resolved
@@ -289,12 +289,9 @@
         auto c = r200::read_camera_info(*device);        
         info.subdevice_modes.push_back({ 2, { 1920, 1080 }, pf_rw16, 30, c.intrinsicsThird[0], { c.modesThird[0][0] }, { 0 } });
 
-<<<<<<< HEAD
         // Acquire Device handle for Motion Module API
         r200::claim_motion_module_interface(*device);
 
-=======
->>>>>>> 31875622
         if (uvc::is_device_connected(*device, PID_INTEL_CAMERA, FISHEYE_PRODUCT_ID))
         {
             info.capabilities_vector.push_back(RS_CAPABILITIES_FISH_EYE);
