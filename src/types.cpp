--- conflicted
+++ resolved
@@ -246,13 +246,10 @@
             CASE(FISHEYE_SENSOR)
             CASE(DEPTH_HUFFMAN_DECODER)
             CASE(SERIALIZABLE)
-<<<<<<< HEAD
+            CASE(FW_LOGGER)
             CASE(AUTO_CALIBRATION_FILTER)
             CASE(DEVICE_CALIBRATION)
             CASE(CALIBRATED_SENSOR)
-=======
-            CASE(FW_LOGGER)
->>>>>>> ee3f2ab6
         default: assert(!is_valid(value)); return UNKNOWN_VALUE;
         }
 #undef CASE
