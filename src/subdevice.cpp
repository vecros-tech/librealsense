--- conflicted
+++ resolved
@@ -72,15 +72,9 @@
 
 std::vector<stream_profile> endpoint::get_principal_requests()
 {
-<<<<<<< HEAD
     std::unordered_set<stream_profile> results;
-
-    std::set<std::string> unutilized_formats;
-=======
-    std::unordered_set<stream_request> results;
     std::set<uint32_t> unutilized_formats;
     std::set<uint32_t> supported_formats;
->>>>>>> 3b5d3f74
 
     auto profiles = get_stream_profiles();
     for (auto&& p : profiles)
@@ -245,13 +239,8 @@
 
         auto start = high_resolution_clock::now();
         auto frame_number = 0;
-<<<<<<< HEAD
-        _device->play(mode.profile, 
+        _device->probe_and_commit(mode.profile,
             [stream_ptr, mode, start, frame_number, timestamp_reader, requests](uvc::stream_profile p, uvc::frame_object f) mutable
-=======
-        _device->probe_and_commit(mode.profile,
-            [stream_ptr, mode, start, frame_number, timestamp_reader](uvc::stream_profile p, uvc::frame_object f) mutable
->>>>>>> 3b5d3f74
         {
             auto&& unpacker = *mode.unpacker;
 
