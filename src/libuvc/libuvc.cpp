--- conflicted
+++ resolved
@@ -281,10 +281,6 @@
                 _state_change_time = 0;
                 _is_power_thread_alive = true;
                 _thread_handle = std::thread(std::bind(&libuvc_uvc_device::power_thread,this));
-<<<<<<< HEAD
-=======
-
->>>>>>> da906368
             }
 
             ~libuvc_uvc_device()
@@ -673,11 +669,7 @@
               do {
                 std::this_thread::sleep_for(std::chrono::seconds(1));
 
-<<<<<<< HEAD
-                  std::lock_guard<std::mutex> lock(_power_mutex);
-=======
                 std::lock_guard<std::mutex> lock(_power_mutex);
->>>>>>> da906368
 
                 if (_state_change_time != 0) {
                     clock_t now_time = std::clock();
@@ -694,10 +686,6 @@
                         }
                     }
                 }
-<<<<<<< HEAD
-
-=======
->>>>>>> da906368
             } while(_is_power_thread_alive);
           }
 
