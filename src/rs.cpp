--- conflicted
+++ resolved
@@ -263,7 +263,6 @@
 }
 HANDLE_EXCEPTIONS_AND_RETURN(0, device)
 
-<<<<<<< HEAD
 
 rs_frameset* rs_wait_for_frames_safe(rs_device * device, rs_error ** error) try
 {
@@ -271,6 +270,14 @@
     return device->wait_all_streams_safe();
 }
 HANDLE_EXCEPTIONS_AND_RETURN(nullptr, device)
+
+int rs_supports(rs_device * device, rs_capabilities capability, rs_error ** error) try
+{
+    VALIDATE_NOT_NULL(device);
+    return device->supports(capability);
+}
+HANDLE_EXCEPTIONS_AND_RETURN(0, device)
+
 
 int rs_poll_for_frames_safe(rs_device * device, rs_frameset** frameset, rs_error ** error) try
 {
@@ -279,14 +286,6 @@
     return device->poll_all_streams_safe(frameset);
 }
 HANDLE_EXCEPTIONS_AND_RETURN(0, device, frameset)
-=======
-int rs_supports(rs_device * device, rs_capabilities capability, rs_error ** error) try
-{
-    VALIDATE_NOT_NULL(device);
-    return device->supports(capability);
-}
-HANDLE_EXCEPTIONS_AND_RETURN(0, device)
->>>>>>> 17f4d522
 
 int rs_get_frame_timestamp(const rs_device * device, rs_stream stream, rs_error ** error) try
 {
