--- conflicted
+++ resolved
@@ -211,35 +211,6 @@
 }
 HANDLE_EXCEPTIONS_AND_RETURN(, device, stream, intrin)
 
-<<<<<<< HEAD
-void rs_set_frame_callback(rs_device * device, rs_stream stream, void (*on_frame)(rs_device * dev, rs_frame_ref * frame, void * user), void * user, rs_error ** error) try
-{
-    VALIDATE_NOT_NULL(device);
-    VALIDATE_NATIVE_STREAM(stream);
-    VALIDATE_NOT_NULL(on_frame);
-    device->set_stream_callback(stream, on_frame, user);
-}
-HANDLE_EXCEPTIONS_AND_RETURN(, device, stream, on_frame, user)
-
-void rs_enable_events(rs_device * device, rs_error ** error) try
-{
-    VALIDATE_NOT_NULL(device);
-    device->enable_events();
-}
-HANDLE_EXCEPTIONS_AND_RETURN(, device)
-
-void rs_disable_events(rs_device * device, rs_error ** error) try
-{
-    VALIDATE_NOT_NULL(device);
-    device->disable_events();
-}
-HANDLE_EXCEPTIONS_AND_RETURN(, device)
-
-void rs_start_events(rs_device * device, rs_error ** error) try
-{
-    VALIDATE_NOT_NULL(device);
-    device->start_events();
-=======
 void rs_enable_motion_tracking(rs_device * device,
     void(*on_motion_event)(rs_device * dev, rs_motion_data m_data, void * user), void * motion_handler,
     void(*on_timestamp_event)(rs_device * dev, rs_timestamp_data t_data, void * user), void * timestamp_handler,
@@ -253,21 +224,15 @@
     device->enable_motion_tracking();
     device->set_motion_callback(on_motion_event, motion_handler);
     device->set_timestamp_callback(on_timestamp_event, timestamp_handler);
->>>>>>> 09c95e46
 }
 HANDLE_EXCEPTIONS_AND_RETURN(, device, on_motion_event, motion_handler, on_timestamp_event, timestamp_handler)
 
 void rs_disable_motion_tracking(rs_device * device, rs_error ** error) try
 {
     VALIDATE_NOT_NULL(device);
-<<<<<<< HEAD
-
-    device->stop_events();
-=======
     device->disable_motion_tracking();
     device->set_motion_callback(nullptr, nullptr);
     device->set_timestamp_callback(nullptr, nullptr);
->>>>>>> 09c95e46
 }
 HANDLE_EXCEPTIONS_AND_RETURN(, device)
 
@@ -281,38 +246,13 @@
 
 void rs_start_device(rs_device * device, rs_source source, rs_error ** error) try
 {
-<<<<<<< HEAD
-    VALIDATE_NOT_NULL(device);
-    VALIDATE_NOT_NULL(on_event);
-    device->set_motion_callback( on_event, user);
-=======
     VALIDATE_NOT_NULL(device); 
     VALIDATE_ENUM(source);
     device->start(source);
->>>>>>> 09c95e46
 }
 HANDLE_EXCEPTIONS_AND_RETURN(, device,source)
 
-<<<<<<< HEAD
-void rs_set_timestamp_callback(rs_device * device, void(*on_event)(rs_device * dev, rs_timestamp_data data, void * user), void * user, rs_error ** error) try
-{
-    VALIDATE_NOT_NULL(device);
-    VALIDATE_NOT_NULL(on_event);
-    device->set_timestamp_callback(on_event, user);
-}
-HANDLE_EXCEPTIONS_AND_RETURN(, device, on_event, user)
-
-void rs_start_device(rs_device * device, rs_error ** error) try
-{
-    VALIDATE_NOT_NULL(device);
-    device->start();
-}
-HANDLE_EXCEPTIONS_AND_RETURN(, device)
-
-void rs_stop_device(rs_device * device, rs_error ** error) try
-=======
 void rs_stop_device(rs_device * device, rs_source source, rs_error ** error) try
->>>>>>> 09c95e46
 {
     VALIDATE_NOT_NULL(device);
     VALIDATE_ENUM(source);
@@ -383,7 +323,6 @@
 
 long long rs_get_frame_system_time(const rs_device * device, rs_stream stream, rs_error ** error) try
 {
-<<<<<<< HEAD
 	VALIDATE_NOT_NULL(device);
 	VALIDATE_ENUM(stream);
 	return device->get_stream_interface(stream).get_frame_system_time();
@@ -392,8 +331,6 @@
 
 int rs_get_frame_number(const rs_device * device, rs_stream stream, rs_error ** error) try
 {
-=======
->>>>>>> 09c95e46
     VALIDATE_NOT_NULL(device);
     VALIDATE_ENUM(stream);
     return device->get_stream_interface(stream).get_frame_counter();
@@ -408,7 +345,6 @@
 }
 HANDLE_EXCEPTIONS_AND_RETURN(nullptr, device, stream)
 
-<<<<<<< HEAD
 int rs_get_frame_timestamp_safe(const rs_frameset * device, rs_stream stream, rs_error ** error) try
 {
     VALIDATE_NOT_NULL(device);
@@ -477,8 +413,6 @@
     return device->clone_frame(frame);
 }
 HANDLE_EXCEPTIONS_AND_RETURN(nullptr, device, frame)
-
-
 rs_frame_ref * rs_detach_frame(rs_device * device, const rs_frameset * frameset, rs_stream stream, rs_error ** error) try
 {
     VALIDATE_NOT_NULL(frameset);
@@ -495,8 +429,6 @@
 }
 HANDLE_EXCEPTIONS_AND_RETURN(, device, frame)
 
-=======
->>>>>>> 09c95e46
 const char * rs_get_stream_name(rs_stream stream, rs_error ** error) try
 {
     VALIDATE_ENUM(stream);
@@ -532,16 +464,6 @@
 }
 HANDLE_EXCEPTIONS_AND_RETURN(nullptr, option)
 
-<<<<<<< HEAD
-const char * rs_get_channel_name(rs_channel channel, rs_error ** error) try
-{
-    VALIDATE_ENUM(channel);
-    return rsimpl::get_string(channel);
-}
-HANDLE_EXCEPTIONS_AND_RETURN(nullptr, channel)
-
-=======
->>>>>>> 09c95e46
 const char * rs_get_capabilities_name(rs_capabilities capability, rs_error ** error) try
 {
     VALIDATE_ENUM(capability);
