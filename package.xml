<?xml version="1.0"?>

<!-- This file is only used to enable the building librealsense2 -->
<!-- as a debian package for use with ROS (http://ros.org) -->
<!-- via catkin_make (which invokes cmake) -->

<package format="2">
  <name>librealsense2</name>
  <!-- The version tag needs to be updated with each new release of librealsense -->
<<<<<<< HEAD
  <version>2.32.1</version>
=======
  <version>2.33.1</version>
>>>>>>> 842ee1e1
  <description>
  Library for capturing data from the Intel(R) RealSense(TM) SR300, D400 Depth cameras and T2xx Tracking devices. This effort was initiated to better support researchers, creative coders, and app developers in domains such as robotics, virtual reality, and the internet of things. Several often-requested features of RealSense(TM); devices are implemented in this project.
  </description>

  <maintainer email="sergey.dorodnicov@intel.com">Sergey Dorodnicov</maintainer>

  <url type="website">https://github.com/IntelRealSense/librealsense/</url>

  <author email="sergey.dorodnicov@intel.com">Sergey Dorodnicov</author>
  <author email="doron.hirshberg@intel.com">Doron Hirshberg</author>
  <author email="mark.d.horn@intel.com">Mark Horn</author>
  <author email="reagan.lopez@intel.com">Reagan Lopez</author>
  <author email="itay.carpis@intel.com">Itay Carpis</author>

  <license>Apache License, Version 2.0</license>

  <buildtool_depend>catkin</buildtool_depend>

  <build_depend>pkg-config</build_depend>

  <depend>libusb-1.0-dev</depend>
  <depend>linux-headers-generic</depend>
  <depend>libssl-dev</depend>
  <depend>dkms</depend>
  <depend>udev</depend>

  <export>
    <build_type>cmake</build_type>
  </export>
</package><|MERGE_RESOLUTION|>--- conflicted
+++ resolved
@@ -7,11 +7,7 @@
 <package format="2">
   <name>librealsense2</name>
   <!-- The version tag needs to be updated with each new release of librealsense -->
-<<<<<<< HEAD
-  <version>2.32.1</version>
-=======
   <version>2.33.1</version>
->>>>>>> 842ee1e1
   <description>
   Library for capturing data from the Intel(R) RealSense(TM) SR300, D400 Depth cameras and T2xx Tracking devices. This effort was initiated to better support researchers, creative coders, and app developers in domains such as robotics, virtual reality, and the internet of things. Several often-requested features of RealSense(TM); devices are implemented in this project.
   </description>
